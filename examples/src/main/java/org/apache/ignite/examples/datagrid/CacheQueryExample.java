/*
 * Licensed to the Apache Software Foundation (ASF) under one or more
 * contributor license agreements.  See the NOTICE file distributed with
 * this work for additional information regarding copyright ownership.
 * The ASF licenses this file to You under the Apache License, Version 2.0
 * (the "License"); you may not use this file except in compliance with
 * the License.  You may obtain a copy of the License at
 *
 *      http://www.apache.org/licenses/LICENSE-2.0
 *
 * Unless required by applicable law or agreed to in writing, software
 * distributed under the License is distributed on an "AS IS" BASIS,
 * WITHOUT WARRANTIES OR CONDITIONS OF ANY KIND, either express or implied.
 * See the License for the specific language governing permissions and
 * limitations under the License.
 */

package org.apache.ignite.examples.datagrid;

import org.apache.ignite.*;
import org.apache.ignite.cache.*;
import org.apache.ignite.cache.affinity.*;
import org.apache.ignite.cache.query.*;
import org.apache.ignite.lang.*;

import java.io.*;
import java.util.*;

/**
 * Cache queries example. This example demonstrates SQL, TEXT, and FULL SCAN
 * queries over cache.
 * <p>
 * Example also demonstrates usage of fields queries that return only required
 * fields instead of whole key-value pairs. When fields queries are distributed
 * across several nodes, they may not work as expected. Keep in mind following
 * limitations (not applied if data is queried from one node only):
 * <ul>
 *     <li>
 *         {@code Group by} and {@code sort by} statements are applied separately
 *         on each node, so result set will likely be incorrectly grouped or sorted
 *         after results from multiple remote nodes are grouped together.
 *     </li>
 *     <li>
 *         Aggregation functions like {@code sum}, {@code max}, {@code avg}, etc.
 *         are also applied on each node. Therefore you will get several results
 *         containing aggregated values, one for each node.
 *     </li>
 *     <li>
 *         Joins will work correctly only if joined objects are stored in
 *         collocated mode. Refer to {@link CacheAffinityKey} javadoc for more details.
 *     </li>
 *     <li>
 *         Note that if you created query on to replicated cache, all data will
 *         be queried only on one node, not depending on what caches participate in
 *         the query (some data from partitioned cache can be lost). And visa versa,
 *         if you created it on partitioned cache, data from replicated caches
 *         will be duplicated.
 *     </li>
 * </ul>
 * <p>
 * Remote nodes should always be started with special configuration file which
 * enables P2P class loading: {@code 'ignite.{sh|bat} examples/config/example-cache.xml'}.
 * <p>
 * Alternatively you can run {@link CacheNodeStartup} in another JVM which will
 * start node with {@code examples/config/example-cache.xml} configuration.
 */
public class CacheQueryExample {
    /** Cache name. */
    private static final String CACHE_NAME = "partitioned";

    /**
     * Executes example.
     *
     * @param args Command line arguments, none required.
     * @throws Exception If example execution failed.
     */
    public static void main(String[] args) throws Exception {
        try (Ignite ignite = Ignition.start("examples/config/example-cache.xml")) {
            System.out.println();
            System.out.println(">>> Cache query example started.");

            // Clean up caches on all nodes before run.
<<<<<<< HEAD
            g.cache(CACHE_NAME).clear(0);
=======
            ignite.jcache(CACHE_NAME).clear();
>>>>>>> 878a2890

            // Populate cache.
            initialize();

            // Example for SQL-based querying employees based on salary ranges.
            sqlQuery();

            // Example for SQL-based querying employees for a given organization (includes SQL join).
            sqlQueryWithJoin();

            // Example for TEXT-based querying for a given string in peoples resumes.
            textQuery();

            // Example for SQL-based querying with custom remote and local reducers
            // to calculate average salary among all employees within a company.
            sqlQueryWithReducers();

            // Example for SQL-based querying with custom remote transformer to make sure
            // that only required data without any overhead is returned to caller.
            sqlQueryWithTransformer();

            // Example for SQL-based fields queries that return only required
            // fields instead of whole key-value pairs.
            sqlFieldsQuery();

            // Example for SQL-based fields queries that uses joins.
            sqlFieldsQueryWithJoin();

            print("Cache query example finished.");
        }
    }

    /**
     * Example for SQL queries based on salary ranges.
     *
     * @throws IgniteCheckedException In case of error.
     */
    private static void sqlQuery() throws IgniteCheckedException {
        GridCache<CacheAffinityKey<UUID>, Person> cache = Ignition.ignite().cache(CACHE_NAME);

        // Create query which selects salaries based on range.
        CacheQuery<Map.Entry<CacheAffinityKey<UUID>, Person>> qry =
            cache.queries().createSqlQuery(Person.class, "salary > ? and salary <= ?");

        // Execute queries for salary ranges.
        print("People with salaries between 0 and 1000: ", qry.execute(0, 1000).get());

        print("People with salaries between 1000 and 2000: ", qry.execute(1000, 2000).get());

        print("People with salaries greater than 2000: ", qry.execute(2000, Integer.MAX_VALUE).get());
    }

    /**
     * Example for SQL queries based on all employees working for a specific organization.
     *
     * @throws IgniteCheckedException In case of error.
     */
    private static void sqlQueryWithJoin() throws IgniteCheckedException {
        GridCache<CacheAffinityKey<UUID>, Person> cache = Ignition.ignite().cache(CACHE_NAME);

        // Create query which joins on 2 types to select people for a specific organization.
        CacheQuery<Map.Entry<CacheAffinityKey<UUID>, Person>> qry =
            cache.queries().createSqlQuery(Person.class, "from Person, Organization " +
                "where Person.orgId = Organization.id " +
                "and lower(Organization.name) = lower(?)");

        // Execute queries for find employees for different organizations.
        print("Following people are 'Ignite' employees: ", qry.execute("Ignite").get());
        print("Following people are 'Other' employees: ", qry.execute("Other").get());
    }

    /**
     * Example for TEXT queries using LUCENE-based indexing of people's resumes.
     *
     * @throws IgniteCheckedException In case of error.
     */
    private static void textQuery() throws IgniteCheckedException {
        GridCache<CacheAffinityKey<UUID>, Person> cache = Ignition.ignite().cache(CACHE_NAME);

        //  Query for all people with "Master Degree" in their resumes.
        CacheQuery<Map.Entry<CacheAffinityKey<UUID>, Person>> masters =
            cache.queries().createFullTextQuery(Person.class, "Master");

        // Query for all people with "Bachelor Degree"in their resumes.
        CacheQuery<Map.Entry<CacheAffinityKey<UUID>, Person>> bachelors =
            cache.queries().createFullTextQuery(Person.class, "Bachelor");

        print("Following people have 'Master Degree' in their resumes: ", masters.execute().get());
        print("Following people have 'Bachelor Degree' in their resumes: ", bachelors.execute().get());
    }

    /**
     * Example for SQL queries with custom remote and local reducers to calculate
     * average salary for a specific organization.
     *
     * @throws IgniteCheckedException In case of error.
     */
    private static void sqlQueryWithReducers() throws IgniteCheckedException {
        CacheProjection<CacheAffinityKey<UUID>, Person> cache = Ignition.ignite().cache(CACHE_NAME);

        // Calculate average of salary of all persons in Ignite.
        CacheQuery<Map.Entry<CacheAffinityKey<UUID>, Person>> qry = cache.queries().createSqlQuery(
            Person.class,
            "from Person, Organization where Person.orgId = Organization.id and " +
                "lower(Organization.name) = lower(?)");

        Collection<IgniteBiTuple<Double, Integer>> res = qry.execute(
            new IgniteReducer<Map.Entry<CacheAffinityKey<UUID>, Person>, IgniteBiTuple<Double, Integer>>() {
                private double sum;

                private int cnt;

                @Override public boolean collect(Map.Entry<CacheAffinityKey<UUID>, Person> e) {
                    sum += e.getValue().salary;

                    cnt++;

                    // Continue collecting.
                    return true;
                }

                @Override public IgniteBiTuple<Double, Integer> reduce() {
                    return new IgniteBiTuple<>(sum, cnt);
                }
            }, "Ignite").get();

        double sum = 0.0d;
        int cnt = 0;

        for (IgniteBiTuple<Double, Integer> t : res) {
            sum += t.get1();
            cnt += t.get2();
        }

        double avg = sum / cnt;

        // Calculate average salary for a specific organization.
        print("Average salary for 'Ignite' employees: " + avg);
    }

    /**
     * Example for SQL queries with custom transformer to allow passing
     * only the required set of fields back to caller.
     *
     * @throws IgniteCheckedException In case of error.
     */
    private static void sqlQueryWithTransformer() throws IgniteCheckedException {
        GridCache<CacheAffinityKey<UUID>, Person> cache = Ignition.ignite().cache(CACHE_NAME);

        // Create query to get names of all employees working for some company.
        CacheQuery<Map.Entry<CacheAffinityKey<UUID>, Person>> qry =
            cache.queries().createSqlQuery(Person.class,
                "from Person, Organization " +
                    "where Person.orgId = Organization.id and lower(Organization.name) = lower(?)");

        // Transformer to convert Person objects to String.
        // Since caller only needs employee names, we only
        // send names back.
        IgniteClosure<Map.Entry<CacheAffinityKey<UUID>, Person>, String> trans =
            new IgniteClosure<Map.Entry<CacheAffinityKey<UUID>, Person>, String>() {
                @Override public String apply(Map.Entry<CacheAffinityKey<UUID>, Person> e) {
                    return e.getValue().lastName;
                }
            };

        // Query all nodes for names of all Ignite employees.
        print("Names of all 'Ignite' employees: " + qry.execute(trans, "Ignite").get());
    }

    /**
     * Example for SQL-based fields queries that return only required
     * fields instead of whole key-value pairs.
     *
     * @throws IgniteCheckedException In case of error.
     */
    private static void sqlFieldsQuery() throws IgniteCheckedException {
        GridCache<?, ?> cache = Ignition.ignite().cache(CACHE_NAME);

        // Create query to get names of all employees.
        CacheQuery<List<?>> qry1 = cache.queries().createSqlFieldsQuery(
            "select concat(firstName, ' ', lastName) from Person");

        // Execute query to get collection of rows. In this particular
        // case each row will have one element with full name of an employees.
        Collection<List<?>> res = qry1.execute().get();

        // Print names.
        print("Names of all employees:", res);
    }

    /**
     * Example for SQL-based fields queries that return only required
     * fields instead of whole key-value pairs.
     *
     * @throws IgniteCheckedException In case of error.
     */
    private static void sqlFieldsQueryWithJoin() throws IgniteCheckedException {
        GridCache<?, ?> cache = Ignition.ignite().cache(CACHE_NAME);

        // Create query to get names of all employees.
        CacheQuery<List<?>> qry1 = cache.queries().createSqlFieldsQuery(
            "select concat(firstName, ' ', lastName), Organization.name from Person, Organization where " +
                "Person.orgId = Organization.id");

        // Execute query to get collection of rows. In this particular
        // case each row will have one element with full name of an employees.
        Collection<List<?>> res = qry1.execute().get();

        // Print persons' names and organizations' names.
        print("Names of all employees and organizations they belong to:", res);
    }

    /**
     * Populate cache with test data.
     *
     * @throws IgniteCheckedException In case of error.
     * @throws InterruptedException In case of error.
     */
    private static void initialize() throws IgniteCheckedException, InterruptedException {
        GridCache<?, ?> cache = Ignition.ignite().cache(CACHE_NAME);

        // Organization projection.
        CacheProjection<UUID, Organization> orgCache = cache.projection(UUID.class, Organization.class);

        // Person projection.
        CacheProjection<CacheAffinityKey<UUID>, Person> personCache =
            cache.projection(CacheAffinityKey.class, Person.class);

        // Organizations.
        Organization org1 = new Organization("Ignite");
        Organization org2 = new Organization("Other");

        // People.
        Person p1 = new Person(org1, "John", "Doe", 2000, "John Doe has Master Degree.");
        Person p2 = new Person(org1, "Jane", "Doe", 1000, "Jane Doe has Bachelor Degree.");
        Person p3 = new Person(org2, "John", "Smith", 1000, "John Smith has Bachelor Degree.");
        Person p4 = new Person(org2, "Jane", "Smith", 2000, "Jane Smith has Master Degree.");

        orgCache.put(org1.id, org1);
        orgCache.put(org2.id, org2);

        // Note that in this example we use custom affinity key for Person objects
        // to ensure that all persons are collocated with their organizations.
        personCache.put(p1.key(), p1);
        personCache.put(p2.key(), p2);
        personCache.put(p3.key(), p3);
        personCache.put(p4.key(), p4);

        // Wait 1 second to be sure that all nodes processed put requests.
        Thread.sleep(1000);
    }

    /**
     * Prints collection of objects to standard out.
     *
     * @param msg Message to print before all objects are printed.
     * @param col Query results.
     */
    private static void print(String msg, Iterable<?> col) {
        if (msg != null)
            System.out.println(">>> " + msg);

        print(col);
    }

    /**
     * Prints collection items.
     *
     * @param col Collection.
     */
    private static void print(Iterable<?> col) {
        for (Object next : col) {
            if (next instanceof Iterable)
                print((Iterable<?>)next);
            else
                System.out.println(">>>     " + next);
        }
    }

    /**
     * Prints out given object to standard out.
     *
     * @param o Object to print.
     */
    private static void print(Object o) {
        System.out.println(">>> " + o);
    }

    /**
     * Person class.
     */
    private static class Person implements Serializable {
        /** Person ID (indexed). */
        @CacheQuerySqlField(index = true)
        private UUID id;

        /** Organization ID (indexed). */
        @CacheQuerySqlField(index = true)
        private UUID orgId;

        /** First name (not-indexed). */
        @CacheQuerySqlField
        private String firstName;

        /** Last name (not indexed). */
        @CacheQuerySqlField
        private String lastName;

        /** Resume text (create LUCENE-based TEXT index for this field). */
        @CacheQueryTextField
        private String resume;

        /** Salary (indexed). */
        @CacheQuerySqlField
        private double salary;

        /** Custom cache key to guarantee that person is always collocated with its organization. */
        private transient CacheAffinityKey<UUID> key;

        /**
         * Constructs person record.
         *
         * @param org Organization.
         * @param firstName First name.
         * @param lastName Last name.
         * @param salary Salary.
         * @param resume Resume text.
         */
        Person(Organization org, String firstName, String lastName, double salary, String resume) {
            // Generate unique ID for this person.
            id = UUID.randomUUID();

            orgId = org.id;

            this.firstName = firstName;
            this.lastName = lastName;
            this.resume = resume;
            this.salary = salary;
        }

        /**
         * Gets cache affinity key. Since in some examples person needs to be collocated with organization, we create
         * custom affinity key to guarantee this collocation.
         *
         * @return Custom affinity key to guarantee that person is always collocated with organization.
         */
        public CacheAffinityKey<UUID> key() {
            if (key == null)
                key = new CacheAffinityKey<>(id, orgId);

            return key;
        }

        /** {@inheritDoc} */
        @Override public String toString() {
            return "Person [firstName=" + firstName +
                ", lastName=" + lastName +
                ", id=" + id +
                ", orgId=" + orgId +
                ", resume=" + resume +
                ", salary=" + salary + ']';
        }
    }

    /**
     * Organization class.
     */
    private static class Organization implements Serializable {
        /** Organization ID (indexed). */
        @CacheQuerySqlField(index = true)
        private UUID id;

        /** Organization name (indexed). */
        @CacheQuerySqlField(index = true)
        private String name;

        /**
         * Create organization.
         *
         * @param name Organization name.
         */
        Organization(String name) {
            id = UUID.randomUUID();

            this.name = name;
        }

        /** {@inheritDoc} */
        @Override public String toString() {
            return "Organization [id=" + id + ", name=" + name + ']';
        }
    }
}<|MERGE_RESOLUTION|>--- conflicted
+++ resolved
@@ -80,11 +80,7 @@
             System.out.println(">>> Cache query example started.");
 
             // Clean up caches on all nodes before run.
-<<<<<<< HEAD
-            g.cache(CACHE_NAME).clear(0);
-=======
             ignite.jcache(CACHE_NAME).clear();
->>>>>>> 878a2890
 
             // Populate cache.
             initialize();
