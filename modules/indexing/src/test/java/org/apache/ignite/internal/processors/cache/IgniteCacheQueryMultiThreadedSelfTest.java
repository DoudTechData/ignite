/*
 * Licensed to the Apache Software Foundation (ASF) under one or more
 * contributor license agreements.  See the NOTICE file distributed with
 * this work for additional information regarding copyright ownership.
 * The ASF licenses this file to You under the Apache License, Version 2.0
 * (the "License"); you may not use this file except in compliance with
 * the License.  You may obtain a copy of the License at
 *
 *      http://www.apache.org/licenses/LICENSE-2.0
 *
 * Unless required by applicable law or agreed to in writing, software
 * distributed under the License is distributed on an "AS IS" BASIS,
 * WITHOUT WARRANTIES OR CONDITIONS OF ANY KIND, either express or implied.
 * See the License for the specific language governing permissions and
 * limitations under the License.
 */

package org.apache.ignite.internal.processors.cache;

import org.apache.ignite.*;
import org.apache.ignite.cache.*;
import org.apache.ignite.cache.eviction.lru.*;
import org.apache.ignite.cache.query.*;
import org.apache.ignite.cache.query.annotations.*;
import org.apache.ignite.configuration.*;
import org.apache.ignite.internal.*;
import org.apache.ignite.internal.processors.cache.query.*;
import org.apache.ignite.internal.processors.query.*;
import org.apache.ignite.internal.processors.query.h2.*;
import org.apache.ignite.internal.util.typedef.*;
import org.apache.ignite.marshaller.optimized.*;
import org.apache.ignite.spi.discovery.tcp.*;
import org.apache.ignite.spi.discovery.tcp.ipfinder.*;
import org.apache.ignite.spi.discovery.tcp.ipfinder.vm.*;
import org.apache.ignite.spi.swapspace.file.*;
import org.apache.ignite.testframework.junits.common.*;
import org.jetbrains.annotations.*;

import javax.cache.*;
import java.io.*;
import java.util.*;
import java.util.concurrent.atomic.*;

import static org.apache.ignite.cache.CacheAtomicityMode.*;
import static org.apache.ignite.cache.CacheMode.*;

/**
 * Multi-threaded tests for cache queries.
 */
@SuppressWarnings("StatementWithEmptyBody")
public class IgniteCacheQueryMultiThreadedSelfTest extends GridCommonAbstractTest {
    /** */
    private static final boolean TEST_INFO = true;

    /** Number of test grids (nodes). Should not be less than 2. */
    private static final int GRID_CNT = 2;

    /** */
    private static TcpDiscoveryIpFinder ipFinder = new TcpDiscoveryVmIpFinder(true);

    /** */
    private static AtomicInteger idxSwapCnt = new AtomicInteger();

    /** */
    private static AtomicInteger idxUnswapCnt = new AtomicInteger();

    /** */
    private static final long DURATION = 30 * 1000;

    /** Don't start grid by default. */
    public IgniteCacheQueryMultiThreadedSelfTest() {
        super(false);
    }

    /** {@inheritDoc} */
    @Override protected IgniteConfiguration getConfiguration(String gridName) throws Exception {
        IgniteConfiguration cfg = super.getConfiguration(gridName);

        TcpDiscoverySpi disco = new TcpDiscoverySpi();

        disco.setIpFinder(ipFinder);

        cfg.setDiscoverySpi(disco);

        cfg.setSwapSpaceSpi(new FileSwapSpaceSpi());
        cfg.setMarshaller(new OptimizedMarshaller(false));

        CacheConfiguration<?,?> cacheCfg = defaultCacheConfiguration();

        cacheCfg.setCacheMode(PARTITIONED);
        cacheCfg.setAtomicityMode(TRANSACTIONAL);
        cacheCfg.setWriteSynchronizationMode(CacheWriteSynchronizationMode.FULL_SYNC);
        cacheCfg.setSwapEnabled(true);
        cacheCfg.setBackups(1);
        cacheCfg.setEvictionPolicy(evictsEnabled() ? new CacheLruEvictionPolicy(100) : null);
        cacheCfg.setSqlOnheapRowCacheSize(128);
        cacheCfg.setIndexedTypes(
            Integer.class, Integer.class,
            Integer.class, TestValue.class,
            Integer.class, String.class,
            Integer.class, Long.class,
            Integer.class, Object.class
        );

        if (offheapEnabled())
            cacheCfg.setOffHeapMaxMemory(evictsEnabled() ? 1000 : 0); // Small offheap for evictions.

        cfg.setCacheConfiguration(cacheCfg);

        GridQueryProcessor.idxCls = FakeIndexing.class;

        return cfg;
    }

    /**
     *
     */
    private static class FakeIndexing extends IgniteH2Indexing {
        @Override public void onSwap(@Nullable String spaceName, Object key) throws IgniteCheckedException {
            super.onSwap(spaceName, key);

            idxSwapCnt.incrementAndGet();
        }

        @Override public void onUnswap(@Nullable String spaceName, Object key, Object val, byte[] valBytes)
        throws IgniteCheckedException {
            super.onUnswap(spaceName, key, val, valBytes);

            idxUnswapCnt.incrementAndGet();
        }
    }

    /** @return {@code true} If offheap enabled. */
    protected boolean offheapEnabled() {
        return false;
    }

    /** @return {@code true} If evictions enabled. */
    protected boolean evictsEnabled() {
        return false;
    }

    /** {@inheritDoc} */
    @Override protected void beforeTest() throws Exception {
        super.beforeTest();

        // Clean up all caches.
        for (int i = 0; i < GRID_CNT; i++) {
<<<<<<< HEAD
            IgniteCache<Object, Object> c = grid(i).jcache(null);
=======
            GridCache<Object, Object> c = ((IgniteKernal)grid(i)).getCache(null);
>>>>>>> 90b6303d

            assertEquals(0, c.size());
        }
    }

    /** {@inheritDoc} */
    @Override protected void beforeTestsStarted() throws Exception {
        assert GRID_CNT >= 2 : "Constant GRID_CNT must be greater than or equal to 2.";

        startGridsMultiThreaded(GRID_CNT);
    }

    /** {@inheritDoc} */
    @Override protected void afterTestsStopped() throws Exception {
        stopAllGrids();

        if (evictsEnabled()) {
            assertTrue(idxSwapCnt.get() > 0);
            assertTrue(idxUnswapCnt.get() > 0);
        }
    }

    /** {@inheritDoc} */
    @Override protected void afterTest() throws Exception {
        super.afterTest();

        // Clean up all caches.
        for (int i = 0; i < GRID_CNT; i++) {
<<<<<<< HEAD
            IgniteCache<Object, Object> c = grid(i).jcache(null);
=======
            GridCache<Object, Object> c = ((IgniteKernal)grid(i)).getCache(null);
>>>>>>> 90b6303d

            c.removeAll();

            // Fix for tests where mapping was removed at primary node
            // but was not removed at others.
            // removeAll() removes mapping only when it presents at a primary node.
            // To remove all mappings used force remove by key.
            if (c.size() > 0) {
                for (Cache.Entry<Object, Object> e : c.localEntries()) {
                    c.remove(e.getKey());
                }
            }

            assertEquals("Swap keys: " + c.size(CachePeekMode.SWAP), 0, c.size(CachePeekMode.SWAP));
            assertEquals(0, c.size(CachePeekMode.OFFHEAP));
            assertEquals(0, c.size());
        }
    }

    /** {@inheritDoc} */
    @Override protected void info(String msg) {
        if (TEST_INFO)
            super.info(msg);
    }

    /**
     * @param entries Entries.
     * @param g Grid.
     * @return Affinity nodes.
     */
    private Set<UUID> affinityNodes(Iterable<Cache.Entry<Integer, Integer>> entries, Ignite g) {
        Set<UUID> nodes = new HashSet<>();

        for (Cache.Entry<Integer, Integer> entry : entries)
<<<<<<< HEAD
            nodes.add(g.affinity(null).mapKeyToPrimaryAndBackups(entry.getKey()).iterator().next().id());
=======
            nodes.add(((IgniteKernal)g).getCache(null).affinity().mapKeyToPrimaryAndBackups(entry.getKey()).iterator().next().id());
>>>>>>> 90b6303d

        return nodes;
    }

    /**
     * JUnit.
     *
     * @throws Exception If failed.
     */
    @SuppressWarnings({"TooBroadScope"})
    public void testMultiThreadedSwapUnswapString() throws Exception {
        int threadCnt = 150;
        final int keyCnt = 2000;
        final int valCnt = 10000;

        final Ignite g = grid(0);

        // Put test values into cache.
        final IgniteCache<Integer, String> c = g.cache(null);
        final IgniteCache<Integer, Long> cl = g.cache(null);

        assertEquals(0, ((IgniteKernal)g).getCache(null).size());
        assertEquals(0, c.query(new SqlQuery(String.class, "1 = 1")).getAll().size());
        assertEquals(0, cl.query(new SqlQuery(Long.class, "1 = 1")).getAll().size());

        Random rnd = new Random();

        for (int i = 0; i < keyCnt; i += 1 + rnd.nextInt(3)) {
            c.put(i, String.valueOf(rnd.nextInt(valCnt)));

            if (evictsEnabled() && rnd.nextBoolean())
                c.localEvict(Arrays.asList(i));
        }

        final AtomicBoolean done = new AtomicBoolean();

        IgniteInternalFuture<?> fut = multithreadedAsync(new CAX() {
            @Override public void applyx() throws IgniteCheckedException {
                Random rnd = new Random();

                while (!done.get()) {
                    switch (rnd.nextInt(5)) {
                        case 0:
                            c.put(rnd.nextInt(keyCnt), String.valueOf(rnd.nextInt(valCnt)));

                            break;
                        case 1:
                            if (evictsEnabled())
                                c.localEvict(Arrays.asList(rnd.nextInt(keyCnt)));

                            break;
                        case 2:
                            c.remove(rnd.nextInt(keyCnt));

                            break;
                        case 3:
                            c.get(rnd.nextInt(keyCnt));

                            break;
                        case 4:
                            int from = rnd.nextInt(valCnt);

                            QueryCursor<Cache.Entry<Integer, String>> qry = c.query(
                                new SqlQuery(String.class, "_val between ? and ?").setArgs(
                                    String.valueOf(from), String.valueOf(from + 250)));

                            Collection<Cache.Entry<Integer, String>> res = qry.getAll();

                            for (Cache.Entry<Integer, String> ignored : res) {
                                //No-op.
                            }
                    }
                }
            }
        }, threadCnt);

        Thread.sleep(DURATION);

        done.set(true);

        fut.get();
    }

    /**
     * JUnit.
     *
     * @throws Exception If failed.
     */
    @SuppressWarnings({"TooBroadScope"})
    public void testMultiThreadedSwapUnswapLong() throws Exception {
        int threadCnt = 150;
        final int keyCnt = 2000;
        final int valCnt = 10000;

        final Ignite g = grid(0);

        // Put test values into cache.
        final IgniteCache<Integer, Long> c = g.cache(null);
        final IgniteCache<Integer, String> c1 = g.cache(null);

        assertEquals(0, ((IgniteKernal)g).getCache(null).size());
        assertEquals(0, c1.query(new SqlQuery(String.class, "1 = 1")).getAll().size());
        assertEquals(0, c.query(new SqlQuery(Long.class, "1 = 1")).getAll().size());

        Random rnd = new Random();

        for (int i = 0; i < keyCnt; i += 1 + rnd.nextInt(3)) {
            c.put(i, (long)rnd.nextInt(valCnt));

            if (evictsEnabled() && rnd.nextBoolean())
                c.localEvict(Arrays.asList(i));
        }

        final AtomicBoolean done = new AtomicBoolean();

        IgniteInternalFuture<?> fut = multithreadedAsync(new CAX() {
            @Override public void applyx() throws IgniteCheckedException {
                Random rnd = new Random();

                while (!done.get()) {
                    int key = rnd.nextInt(keyCnt);

                    switch (rnd.nextInt(5)) {
                        case 0:
                            c.put(key, (long)rnd.nextInt(valCnt));

                            break;
                        case 1:
                            if (evictsEnabled())
                                c.localEvict(Arrays.asList(key));

                            break;
                        case 2:
                            c.remove(key);

                            break;
                        case 3:
                            c.get(key);

                            break;
                        case 4:
                            int from = rnd.nextInt(valCnt);

                            Collection<Cache.Entry<Integer, Long>> res = c.query(new SqlQuery(Long.class,
                                "_val between ? and ?").setArgs(from, from + 250)).getAll();

                            for (Cache.Entry<Integer, Long> ignored : res) {
                                //No-op.
                            }
                    }
                }
            }
        }, threadCnt);

        Thread.sleep(DURATION);

        done.set(true);

        fut.get();
    }

    /**
     * JUnit.
     *
     * @throws Exception If failed.
     */
    @SuppressWarnings({"TooBroadScope"})
    public void testMultiThreadedSwapUnswapLongString() throws Exception {
        int threadCnt = 150;
        final int keyCnt = 2000;
        final int valCnt = 10000;

        final Ignite g = grid(0);

        // Put test values into cache.
        final IgniteCache<Integer, Object> c = g.cache(null);

        assertEquals(0, g.cache(null).size());
        assertEquals(0, c.query(new SqlQuery(Object.class, "1 = 1")).getAll().size());

        Random rnd = new Random();

        for (int i = 0; i < keyCnt; i += 1 + rnd.nextInt(3)) {
            c.put(i, rnd.nextBoolean() ? (long)rnd.nextInt(valCnt) : String.valueOf(rnd.nextInt(valCnt)));

            if (evictsEnabled() && rnd.nextBoolean())
                c.localEvict(Arrays.asList(i));
        }

        final AtomicBoolean done = new AtomicBoolean();

        IgniteInternalFuture<?> fut = multithreadedAsync(new CAX() {
            @Override public void applyx() throws IgniteCheckedException {
                Random rnd = new Random();

                while (!done.get()) {
                    int key = rnd.nextInt(keyCnt);

                    switch (rnd.nextInt(5)) {
                        case 0:
                            c.put(key, rnd.nextBoolean() ? (long)rnd.nextInt(valCnt) :
                                String.valueOf(rnd.nextInt(valCnt)));

                            break;
                        case 1:
                            if (evictsEnabled())
                                c.localEvict(Arrays.asList(key));

                            break;
                        case 2:
                            c.remove(key);

                            break;
                        case 3:
                            c.get(key);

                            break;
                        case 4:
                            int from = rnd.nextInt(valCnt);

                            Collection<Cache.Entry<Integer, Object>> res = c.query(
                                new SqlQuery(Object.class, "_val between ? and ?").setArgs(from, from + 250))
                                .getAll();

                            for (Cache.Entry<Integer, Object> ignored : res) {
                                //No-op.
                            }
                    }
                }
            }
        }, threadCnt);

        Thread.sleep(DURATION);

        done.set(true);

        fut.get();
    }

    /**
     * @throws Exception If failed.
     */
    @SuppressWarnings({"TooBroadScope"})
    public void testMultiThreadedSwapUnswapObject() throws Exception {
        int threadCnt = 50;
        final int keyCnt = 4000;
        final int valCnt = 10000;

        final Ignite g = grid(0);

        // Put test values into cache.
        final IgniteCache<Integer, TestValue> c = g.cache(null);

        assertEquals(0, ((IgniteKernal)g).getCache(null).size());
        assertEquals(0, c.query(new SqlQuery(TestValue.class, "1 = 1")).getAll().size());

        Random rnd = new Random();

        for (int i = 0; i < keyCnt; i += 1 + rnd.nextInt(3)) {
            c.put(i, new TestValue(rnd.nextInt(valCnt)));

            if (evictsEnabled() && rnd.nextBoolean())
                c.localEvict(Arrays.asList(i));
        }

        final AtomicBoolean done = new AtomicBoolean();

        IgniteInternalFuture<?> fut = multithreadedAsync(new CAX() {
            @Override public void applyx() throws IgniteCheckedException {
                Random rnd = new Random();

                while (!done.get()) {
                    int key = rnd.nextInt(keyCnt);

                    switch (rnd.nextInt(5)) {
                        case 0:
                            c.put(key, new TestValue(rnd.nextInt(valCnt)));

                            break;
                        case 1:
                            if (evictsEnabled())
                                c.localEvict(Arrays.asList(key));

                            break;
                        case 2:
                            c.remove(key);

                            break;
                        case 3:
                            c.get(key);

                            break;
                        case 4:
                            int from = rnd.nextInt(valCnt);

                            Collection<Cache.Entry<Integer, TestValue>> res =
                                c.query(new SqlQuery(TestValue.class, "TestValue.val between ? and ?").setArgs(
                                    from, from + 250)).getAll();

                            for (Cache.Entry<Integer, TestValue> ignored : res) {
                                //No-op.
                            }
                    }
                }
            }
        }, threadCnt);

        Thread.sleep(DURATION);

        done.set(true);

        fut.get();
    }

    /**
     * JUnit.
     *
     * @throws Exception If failed.
     */
    @SuppressWarnings({"TooBroadScope"})
    public void testMultiThreadedSameQuery() throws Exception {
        int threadCnt = 50;
        final int keyCnt = 10;
        final int logMod = 5000;

        final Ignite g = grid(0);

        // Put test values into cache.
        final IgniteCache<Integer, Integer> c = g.cache(null);

        for (int i = 0; i < keyCnt; i++) {
            c.put(i, i);

            c.localEvict(Arrays.asList(i));
        }

        final AtomicInteger cnt = new AtomicInteger();

        final AtomicBoolean done = new AtomicBoolean();

        IgniteInternalFuture<?> fut = multithreadedAsync(
            new CAX() {
                @Override public void applyx() throws IgniteCheckedException {
                    int iter = 0;

                    while (!done.get() && !Thread.currentThread().isInterrupted()) {
                        iter++;

                        Collection<Cache.Entry<Integer, Integer>> entries =
                            c.query(new SqlQuery(Integer.class, "_val >= 0")).getAll();

                        assert entries != null;

                        assertEquals("Query results [entries=" + entries + ", aff=" + affinityNodes(entries, g) +
                            ", iteration=" + iter + ']', keyCnt, entries.size());

                        if (cnt.incrementAndGet() % logMod == 0) {
                            GridCacheQueryManager<Object, Object> qryMgr =
                                ((IgniteKernal)g).internalCache().context().queries();

                            assert qryMgr != null;

                            qryMgr.printMemoryStats();
                        }
                    }
                }
            }, threadCnt);

        Thread.sleep(DURATION);

        info("Finishing test...");

        done.set(true);

        fut.get();
    }

    /**
     * JUnit.
     *
     * @throws Exception If failed.
     */
    @SuppressWarnings({"TooBroadScope"})
    public void testMultiThreadedNewQueries() throws Exception {
        int threadCnt = 50;
        final int keyCnt = 10;
        final int logMod = 5000;

        final Ignite g = grid(0);

        // Put test values into cache.
        final IgniteCache<Integer, Integer> c = g.cache(null);

        for (int i = 0; i < keyCnt; i++) {
            c.put(i, i);

            c.localEvict(Arrays.asList(i));
        }

        final AtomicInteger cnt = new AtomicInteger();

        final AtomicBoolean done = new AtomicBoolean();

        IgniteInternalFuture<?> fut = multithreadedAsync(new CAX() {
            @Override public void applyx() throws IgniteCheckedException {
                int iter = 0;

                while (!done.get() && !Thread.currentThread().isInterrupted()) {
                    iter++;

                    Collection<Cache.Entry<Integer, Integer>> entries =
                        c.query(new SqlQuery(Integer.class, "_val >= 0")).getAll();

                    assert entries != null;

                    assertEquals("Entries count is not as expected on iteration: " + iter, keyCnt, entries.size());

                    if (cnt.incrementAndGet() % logMod == 0) {
                        GridCacheQueryManager<Object, Object> qryMgr =
                            ((IgniteKernal)g).internalCache().context().queries();

                        assert qryMgr != null;

                        qryMgr.printMemoryStats();
                    }
                }
            }
        }, threadCnt);

        Thread.sleep(DURATION);

        done.set(true);

        fut.get();
    }

    /**
     * JUnit.
     *
     * @throws Exception If failed.
     */
    @SuppressWarnings({"TooBroadScope"})
    public void testMultiThreadedScanQuery() throws Exception {
        int threadCnt = 50;
        final int keyCnt = 500;
        final int logMod = 5000;

        final Ignite g = grid(0);

        // Put test values into cache.
        final IgniteCache<Integer, Integer> c = g.cache(null);

        for (int i = 0; i < keyCnt; i++)
            c.put(i, i);

        final AtomicInteger cnt = new AtomicInteger();

        final AtomicBoolean done = new AtomicBoolean();

        IgniteInternalFuture<?> fut = multithreadedAsync(
            new CAX() {
                @Override public void applyx() throws IgniteCheckedException {
                    int iter = 0;

                    while (!done.get() && !Thread.currentThread().isInterrupted()) {
                        iter++;

                        // Scan query.
                        Collection<Cache.Entry<Integer, Integer>> entries =
                            c.query(new ScanQuery<Integer, Integer>()).getAll();

                        assert entries != null;

                        assertEquals("Entries count is not as expected on iteration: " + iter, keyCnt, entries.size());

                        if (cnt.incrementAndGet() % logMod == 0) {
                            GridCacheQueryManager<Object, Object> qryMgr =
                                ((IgniteKernal)g).internalCache().context().queries();

                            assert qryMgr != null;

                            qryMgr.printMemoryStats();
                        }
                    }
                }
            }, threadCnt);

        Thread.sleep(DURATION);

        done.set(true);

        fut.get();
    }

    /**
     * Test value.
     */
    private static class TestValue implements Serializable {
        /** Value. */
        @QuerySqlField
        private int val;

        /**
         * @param val Value.
         */
        private TestValue(int val) {
            this.val = val;
        }

        /**
         * @return Value.
         */
        public int value() {
            return val;
        }
    }
}<|MERGE_RESOLUTION|>--- conflicted
+++ resolved
@@ -146,11 +146,7 @@
 
         // Clean up all caches.
         for (int i = 0; i < GRID_CNT; i++) {
-<<<<<<< HEAD
-            IgniteCache<Object, Object> c = grid(i).jcache(null);
-=======
-            GridCache<Object, Object> c = ((IgniteKernal)grid(i)).getCache(null);
->>>>>>> 90b6303d
+            IgniteCache<Object, Object> c = grid(i).cache(null);
 
             assertEquals(0, c.size());
         }
@@ -179,11 +175,7 @@
 
         // Clean up all caches.
         for (int i = 0; i < GRID_CNT; i++) {
-<<<<<<< HEAD
-            IgniteCache<Object, Object> c = grid(i).jcache(null);
-=======
-            GridCache<Object, Object> c = ((IgniteKernal)grid(i)).getCache(null);
->>>>>>> 90b6303d
+            IgniteCache<Object, Object> c = grid(i).cache(null);
 
             c.removeAll();
 
@@ -218,11 +210,7 @@
         Set<UUID> nodes = new HashSet<>();
 
         for (Cache.Entry<Integer, Integer> entry : entries)
-<<<<<<< HEAD
             nodes.add(g.affinity(null).mapKeyToPrimaryAndBackups(entry.getKey()).iterator().next().id());
-=======
-            nodes.add(((IgniteKernal)g).getCache(null).affinity().mapKeyToPrimaryAndBackups(entry.getKey()).iterator().next().id());
->>>>>>> 90b6303d
 
         return nodes;
     }
