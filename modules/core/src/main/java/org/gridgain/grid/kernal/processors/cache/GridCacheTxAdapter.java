--- conflicted
+++ resolved
@@ -1182,64 +1182,6 @@
     }
 
     /**
-<<<<<<< HEAD
-     * Resolve DR conflict.
-     *
-     * @param op Initially proposed operation.
-     * @param key Key.
-     * @param newVal New value.
-     * @param newValBytes New value bytes.
-     * @param newTtl New TTL.
-     * @param newDrExpireTime New explicit DR expire time.
-     * @param newVer New version.
-     * @param old Old entry.
-     * @return Tuple with adjusted operation type and conflict context.
-     * @throws GridException In case of eny exception.
-     * @throws GridCacheEntryRemovedException If entry got removed.
-     */
-    protected GridBiTuple<GridCacheOperation, GridDrReceiverConflictContextImpl<K, V>> drResolveConflict(
-        GridCacheOperation op, K key, V newVal, byte[] newValBytes, long newTtl, long newDrExpireTime,
-        GridCacheVersion newVer, GridCacheEntryEx<K, V> old) throws GridException, GridCacheEntryRemovedException {
-        assert old != null;
-
-        GridCacheContext<K, V> cacheCtx = old.context();
-
-        GridDrReceiverCacheConfiguration drRcvCfg = cacheCtx.config().getDrReceiverConfiguration();
-
-        assert drRcvCfg != null;
-
-        GridDrReceiverCacheConflictResolverMode mode = drRcvCfg.getConflictResolverMode();
-
-        assert mode != null;
-
-        // Construct old entry info.
-        GridDrEntry<K, V> oldEntry = old.drEntry();
-
-        // Construct new entry info.
-        if (newVal == null && newValBytes != null)
-            newVal = cctx.marshaller().unmarshal(newValBytes, cctx.deploy().globalLoader());
-
-        long newExpireTime = newDrExpireTime >= 0L ? newDrExpireTime : CU.toExpireTime(newTtl);
-
-        GridDrEntry<K, V> newEntry = new GridDrPlainEntry<>(key, newVal, newTtl, newExpireTime, newVer);
-
-        GridDrReceiverConflictContextImpl<K, V> ctx = cacheCtx.drResolveConflict(key, oldEntry, newEntry);
-
-        if (ctx.isMerge()) {
-            V resVal = ctx.mergeValue();
-
-            if ((op == CREATE || op == UPDATE) && resVal == null)
-                op = DELETE;
-            else if (op == DELETE && resVal != null)
-                op = old.isNewLocked() ? CREATE : UPDATE;
-        }
-
-        return F.t(op, ctx);
-    }
-
-    /**
-=======
->>>>>>> 0703d66a
      * @param e Transaction entry.
      * @param primaryOnly Flag to include backups into check or not.
      * @return {@code True} if entry is locally mapped as a primary or back up node.
