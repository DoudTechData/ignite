--- conflicted
+++ resolved
@@ -1010,31 +1010,19 @@
                 if (picked.isEmpty()) {
                     top.own(part);
 
-<<<<<<< HEAD
                     if (log.isDebugEnabled())
                         log.debug("Owning partition as there are no other owners: " + part);
-=======
-                        GridDhtPartitionDemandMessage<K, V> msg = assigns.get(n);
-
-                        if (msg == null) {
-                            assigns.put(n, msg = new GridDhtPartitionDemandMessage<>(
-                                top.updateSequence(),
-                                exchFut.exchangeId().topologyVersion()));
-                        }
-
-                        msg.addPartition(p);
-                    }
->>>>>>> ac8e8bd3
                 }
                 else {
                     GridNode n = F.first(picked);
 
                     GridDhtPartitionDemandMessage<K, V> msg = assigns.get(n);
 
-                    if (msg == null)
-                        msg = F.addIfAbsent(assigns, n,
-                            new GridDhtPartitionDemandMessage<K, V>(top.updateSequence(),
-                                exchFut.exchangeId().topologyVersion()));
+                    if (msg == null) {
+                        assigns.put(n, msg = new GridDhtPartitionDemandMessage<>(
+                            top.updateSequence(),
+                            exchFut.exchangeId().topologyVersion()));
+                    }
 
                     msg.addPartition(p);
                 }
