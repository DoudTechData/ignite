--- conflicted
+++ resolved
@@ -889,14 +889,11 @@
     }
 
     /** {@inheritDoc} */
-<<<<<<< HEAD
-=======
     @Override public Set<GridCacheEntry<K, V>> primaryEntrySetx(GridPredicate<GridCacheEntry<K, V>>... filter) {
         return cache.primaryEntrySetx(F.and(filter, entryFilter(true)));
     }
 
     /** {@inheritDoc} */
->>>>>>> 50acba01
     @Override public GridCacheProjectionEx<?, ?> forPortables() {
         GridCacheProjectionImpl<K, V> prj = new GridCacheProjectionImpl<>(this, cctx, noNullKvFilter.kvFilter,
             noNullEntryFilter.entryFilter, flags, subjId, portableKeys, true);
