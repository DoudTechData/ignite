--- conflicted
+++ resolved
@@ -456,23 +456,17 @@
             if (log.isDebugEnabled())
                 log.debug("Removing value from cache store [key=" + key + ']');
 
-<<<<<<< HEAD
             boolean ses = initSession(tx);
 
-=======
->>>>>>> da0235bd
             try {
                 store.remove(tx, key);
             }
             catch (ClassCastException e) {
                 handleClassCastException(e);
-<<<<<<< HEAD
             }
             finally {
                 if (ses)
                     sesHolder.set(null);
-=======
->>>>>>> da0235bd
             }
 
             if (log.isDebugEnabled())
