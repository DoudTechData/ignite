--- conflicted
+++ resolved
@@ -700,13 +700,6 @@
                 break;
 
             case 116:
-<<<<<<< HEAD
-                msg = new CacheContinuousQueryBatchAck();
-
-                break;
-
-            // [-3..116] - this
-=======
                 msg = new GridNearSingleGetRequest();
 
                 break;
@@ -716,8 +709,12 @@
 
                 break;
 
-            // [-3..114] - this
->>>>>>> f0db0d9f
+            case 116:
+                msg = new CacheContinuousQueryBatchAck();
+
+                break;
+
+            // [-3..116] - this
             // [120..123] - DR
             // [-4..-22] - SQL
             default:
