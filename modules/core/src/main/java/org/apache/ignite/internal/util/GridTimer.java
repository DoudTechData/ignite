--- conflicted
+++ resolved
@@ -112,11 +112,7 @@
     }
 
     /**
-<<<<<<< HEAD
-     * @return End time ({@code -1 if not stopped}).
-=======
      * @return End time ({@code -1} if not stopped).
->>>>>>> bfda6218
      */
     public long endTime() {
         return end;
