/*
 * Licensed to the Apache Software Foundation (ASF) under one or more
 * contributor license agreements.  See the NOTICE file distributed with
 * this work for additional information regarding copyright ownership.
 * The ASF licenses this file to You under the Apache License, Version 2.0
 * (the "License"); you may not use this file except in compliance with
 * the License.  You may obtain a copy of the License at
 *
 *      http://www.apache.org/licenses/LICENSE-2.0
 *
 * Unless required by applicable law or agreed to in writing, software
 * distributed under the License is distributed on an "AS IS" BASIS,
 * WITHOUT WARRANTIES OR CONDITIONS OF ANY KIND, either express or implied.
 * See the License for the specific language governing permissions and
 * limitations under the License.
 */

package org.apache.ignite.internal.managers.discovery;

import org.apache.ignite.*;
import org.apache.ignite.cluster.*;
import org.apache.ignite.events.*;
import org.apache.ignite.internal.*;
import org.apache.ignite.internal.events.*;
import org.apache.ignite.internal.managers.*;
import org.apache.ignite.internal.managers.communication.*;
import org.apache.ignite.internal.managers.eventstorage.*;
import org.apache.ignite.internal.processors.cache.*;
import org.apache.ignite.internal.processors.jobmetrics.*;
import org.apache.ignite.internal.processors.security.*;
import org.apache.ignite.internal.util.*;
import org.apache.ignite.internal.util.future.*;
import org.apache.ignite.internal.util.lang.*;
import org.apache.ignite.internal.util.typedef.*;
import org.apache.ignite.internal.util.typedef.internal.*;
import org.apache.ignite.internal.util.worker.*;
import org.apache.ignite.lang.*;
import org.apache.ignite.plugin.security.*;
import org.apache.ignite.plugin.segmentation.*;
import org.apache.ignite.spi.*;
import org.apache.ignite.spi.discovery.*;
import org.apache.ignite.thread.*;
import org.jdk8.backport.*;
import org.jetbrains.annotations.*;

import java.io.*;
import java.lang.management.*;
import java.util.*;
import java.util.concurrent.*;
import java.util.concurrent.atomic.*;
import java.util.zip.*;

import static java.util.concurrent.TimeUnit.*;
import static org.apache.ignite.events.EventType.*;
import static org.apache.ignite.internal.IgniteNodeAttributes.*;
import static org.apache.ignite.internal.IgniteVersionUtils.*;
import static org.apache.ignite.plugin.segmentation.GridSegmentationPolicy.*;

/**
 * Discovery SPI manager.
 */
public class GridDiscoveryManager extends GridManagerAdapter<DiscoverySpi> {
    /** Fake key for {@code null}-named caches. Used inside {@link DiscoCache}. */
    private static final String NULL_CACHE_NAME = UUID.randomUUID().toString();

    /** Metrics update frequency. */
    private static final long METRICS_UPDATE_FREQ = 3000;

    /** */
    private static final MemoryMXBean mem = ManagementFactory.getMemoryMXBean();

    /** */
    private static final OperatingSystemMXBean os = ManagementFactory.getOperatingSystemMXBean();

    /** */
    private static final RuntimeMXBean rt = ManagementFactory.getRuntimeMXBean();

    /** */
    private static final ThreadMXBean threads = ManagementFactory.getThreadMXBean();

    /** */
    private static final Collection<GarbageCollectorMXBean> gc = ManagementFactory.getGarbageCollectorMXBeans();

    /** */
    private static final String PREFIX = "Topology snapshot";

    /** Discovery cached history size. */
    protected static final int DISCOVERY_HISTORY_SIZE = 100;

    /** Predicate filtering out daemon nodes. */
    private static final IgnitePredicate<ClusterNode> daemonFilter = new P1<ClusterNode>() {
        @Override public boolean apply(ClusterNode n) {
            return !n.isDaemon();
        }
    };

    /** Disco history entries comparator. */
    private static final Comparator<Map.Entry<Long, DiscoCache>> histCmp =
        new Comparator<Map.Entry<Long, DiscoCache>>() {
            @Override public int compare(Map.Entry<Long, DiscoCache> o1, Map.Entry<Long, DiscoCache> o2) {
                return o1.getKey().compareTo(o2.getKey());
            }
        };

    /** Discovery event worker. */
    private final DiscoveryWorker discoWrk = new DiscoveryWorker();

    /** Network segment check worker. */
    private SegmentCheckWorker segChkWrk;

    /** Network segment check thread. */
    private IgniteThread segChkThread;

    /** Last logged topology. */
    private final AtomicLong lastLoggedTop = new AtomicLong();

    /** Local node. */
    private ClusterNode locNode;

    /** Local node daemon flag. */
    private boolean isLocDaemon;

    /** {@code True} if resolvers were configured and network segment check is enabled. */
    private boolean hasRslvrs;

    /** Last segment check result. */
    private final AtomicBoolean lastSegChkRes = new AtomicBoolean(true);

    /** Discovery cache. */
    private final AtomicReference<DiscoCache> discoCache = new AtomicReference<>();

    /** Topology cache history. */
    private final GridBoundedConcurrentLinkedHashMap<Long, DiscoCache> discoCacheHist =
        new GridBoundedConcurrentLinkedHashMap<>(DISCOVERY_HISTORY_SIZE,
            DISCOVERY_HISTORY_SIZE, 0.7f, 1);

    /** Topology snapshots history. */
    private volatile Map<Long, Collection<ClusterNode>> topHist = new HashMap<>();

    /** Topology version. */
    private final GridAtomicLong topVer = new GridAtomicLong();

    /** Order supported flag. */
    private boolean discoOrdered;

    /** Topology snapshots history supported flag. */
    private boolean histSupported;

    /** Configured network segment check frequency. */
    private long segChkFreq;

    /** Local node join to topology event. */
    private GridFutureAdapterEx<DiscoveryEvent> locJoinEvt = new GridFutureAdapterEx<>();

    /** GC CPU load. */
    private volatile double gcCpuLoad;

    /** CPU load. */
    private volatile double cpuLoad;

    /** Metrics. */
    private final GridLocalMetrics metrics = createMetrics();

    /** Metrics update worker. */
    private final MetricsUpdater metricsUpdater = new MetricsUpdater();

    /** Custom event listener. */
    private GridPlainInClosure<Serializable> customEvtLsnr;

    /** Map of dynamic cache filters. */
    private Map<String, IgnitePredicate<ClusterNode>> dynamicCacheFilters = new HashMap<>();

    /** @param ctx Context. */
    public GridDiscoveryManager(GridKernalContext ctx) {
        super(ctx, ctx.config().getDiscoverySpi());
    }

    /**
     * @return Memory usage of non-heap memory.
     */
    private MemoryUsage nonHeapMemoryUsage() {
        // Workaround of exception in WebSphere.
        // We received the following exception:
        // java.lang.IllegalArgumentException: used value cannot be larger than the committed value
        // at java.lang.management.MemoryUsage.<init>(MemoryUsage.java:105)
        // at com.ibm.lang.management.MemoryMXBeanImpl.getNonHeapMemoryUsageImpl(Native Method)
        // at com.ibm.lang.management.MemoryMXBeanImpl.getNonHeapMemoryUsage(MemoryMXBeanImpl.java:143)
        // at org.apache.ignite.spi.metrics.jdk.GridJdkLocalMetricsSpi.getMetrics(GridJdkLocalMetricsSpi.java:242)
        //
        // We so had to workaround this with exception handling, because we can not control classes from WebSphere.
        try {
            return mem.getNonHeapMemoryUsage();
        }
        catch (IllegalArgumentException ignored) {
            return new MemoryUsage(0, 0, 0, 0);
        }
    }

    /** {@inheritDoc} */
    @Override public void onBeforeSpiStart() {
        DiscoverySpi spi = getSpi();

        spi.setNodeAttributes(ctx.nodeAttributes(), VER);
    }

    /** {@inheritDoc} */
    @Override public void start() throws IgniteCheckedException {
        long totSysMemory = -1;

        try {
            totSysMemory = U.<Long>property(os, "totalPhysicalMemorySize");
        }
        catch (RuntimeException ignored) {
            // No-op.
        }

        ctx.addNodeAttribute(IgniteNodeAttributes.ATTR_PHY_RAM, totSysMemory);

        DiscoverySpi spi = getSpi();

<<<<<<< HEAD
    /**
     * Adds dynamic cache filter.
     *
     * @param cacheName Cache name.
     * @param filter Cache filter.
     */
    public void addDynamicCacheFilter(String cacheName, IgnitePredicate<ClusterNode> filter) {
        dynamicCacheFilters.put(cacheName, filter);
    }

    /**
     * Removes dynamic cache filter.
     *
     * @param cacheName Cache name.
     */
    public void removeDynamicCacheFilter(String cacheName) {
        dynamicCacheFilters.remove(cacheName);
    }

    /** {@inheritDoc} */
    @Override public void start() throws IgniteCheckedException {
=======
>>>>>>> 1bd34b50
        discoOrdered = discoOrdered();

        histSupported = historySupported();

        isLocDaemon = ctx.isDaemon();

        hasRslvrs = !F.isEmpty(ctx.config().getSegmentationResolvers());

        segChkFreq = ctx.config().getSegmentCheckFrequency();

        if (hasRslvrs) {
            if (segChkFreq < 0)
                throw new IgniteCheckedException("Segment check frequency cannot be negative: " + segChkFreq);

            if (segChkFreq > 0 && segChkFreq < 2000)
                U.warn(log, "Configuration parameter 'segmentCheckFrequency' is too low " +
                    "(at least 2000 ms recommended): " + segChkFreq);

            checkSegmentOnStart();
        }

        new IgniteThread(metricsUpdater).start();

        spi.setMetricsProvider(createMetricsProvider());

        if (ctx.security().enabled()) {
            spi.setAuthenticator(new DiscoverySpiNodeAuthenticator() {
                @Override public SecurityContext authenticateNode(ClusterNode node, GridSecurityCredentials cred) {
                    try {
                        return ctx.security().authenticateNode(node, cred);
                    }
                    catch (IgniteCheckedException e) {
                        throw U.convertException(e);
                    }
                }

                @Override public boolean isGlobalNodeAuthentication() {
                    return ctx.security().isGlobalNodeAuthentication();
                }
            });
        }

        spi.setListener(new DiscoverySpiListener() {
            @Override public void onDiscovery(
                int type,
                long topVer,
                ClusterNode node,
                Collection<ClusterNode> topSnapshot,
                Map<Long, Collection<ClusterNode>> snapshots,
                @Nullable Serializable data
            ) {
                final ClusterNode locNode = localNode();

                if (snapshots != null)
                    topHist = snapshots;

                if (type == EVT_NODE_FAILED || type == EVT_NODE_LEFT) {
                    for (DiscoCache c : discoCacheHist.values())
                        c.updateAlives(node);
                }

                if (type == DiscoveryCustomEvent.EVT_DISCOVERY_CUSTOM_EVT) {
                    try {
                        customEvtLsnr.apply(data);
                    }
                    catch (Exception e) {
                        U.error(log, "Failed to notify direct custom event listener: " + data, e);
                    }
                }

                // Put topology snapshot into discovery history.
                // There is no race possible between history maintenance and concurrent discovery
                // event notifications, since SPI notifies manager about all events from this listener.
                if (type != EVT_NODE_METRICS_UPDATED) {
                    DiscoCache cache = new DiscoCache(locNode, F.view(topSnapshot, F.remoteNodes(locNode.id())));

                    discoCacheHist.put(topVer, cache);
                    discoCache.set(cache);
                }

                // If this is a local join event, just save it and do not notify listeners.
                if (type == EVT_NODE_JOINED && node.id().equals(locNode.id())) {
                    DiscoveryEvent discoEvt = new DiscoveryEvent();

                    discoEvt.node(ctx.discovery().localNode());
                    discoEvt.eventNode(node);
                    discoEvt.type(EVT_NODE_JOINED);

                    discoEvt.topologySnapshot(topVer, new ArrayList<>(
                        F.viewReadOnly(topSnapshot, new C1<ClusterNode, ClusterNode>() {
                            @Override public ClusterNode apply(ClusterNode e) {
                                return e;
                            }
                        }, daemonFilter)));

                    locJoinEvt.onDone(discoEvt);

                    return;
                }

                if (topVer > 0 && (type == EVT_NODE_JOINED || type == EVT_NODE_FAILED || type == EVT_NODE_LEFT)) {
                    boolean set = GridDiscoveryManager.this.topVer.setIfGreater(topVer);

                    assert set : "Topology version has not been updated [this.topVer=" +
                        GridDiscoveryManager.this.topVer + ", topVer=" + topVer + ", node=" + node +
                        ", evt=" + U.gridEventName(type) + ']';
                }

                discoWrk.addEvent(type, topVer, node, topSnapshot, data);
            }
        });

        spi.setDataExchange(new DiscoverySpiDataExchange() {
            @Override public Map<Integer, Object> collect(UUID nodeId) {
                assert nodeId != null;

                Map<Integer, Object> data = new HashMap<>();

                for (GridComponent comp : ctx.components()) {
                    Object compData = comp.collectDiscoveryData(nodeId);

                    if (compData != null) {
                        assert comp.discoveryDataType() != null;

                        data.put(comp.discoveryDataType().ordinal(), compData);
                    }
                }

                return data;
            }

            @Override public void onExchange(UUID nodeId, Map<Integer, Object> data) {
                for (Map.Entry<Integer, Object> e : data.entrySet()) {
                    GridComponent comp = null;

                    for (GridComponent c : ctx.components()) {
                        if (c.discoveryDataType() != null && c.discoveryDataType().ordinal() == e.getKey()) {
                            comp = c;

                            break;
                        }
                    }

                    if (comp != null)
                        comp.onDiscoveryDataReceived(nodeId, e.getValue());
                    else
                        U.warn(log, "Received discovery data for unknown component: " + e.getKey());
                }
            }
        });

        startSpi();

        // Start segment check worker only if frequency is greater than 0.
        if (hasRslvrs && segChkFreq > 0) {
            segChkWrk = new SegmentCheckWorker();

            segChkThread = new IgniteThread(segChkWrk);

            segChkThread.start();
        }

        checkAttributes(discoCache().remoteNodes());

        locNode = spi.getLocalNode();

        topVer.setIfGreater(locNode.order());

        // Start discovery worker.
        new IgniteThread(discoWrk).start();

        if (log.isDebugEnabled())
            log.debug(startInfo());
    }

    /**
     * @param customEvtLsnr Custom event listener.
     */
    public void setCustomEventListener(GridPlainInClosure<Serializable> customEvtLsnr) {
        this.customEvtLsnr = customEvtLsnr;
    }

    /**
     * @return Metrics.
     */
    private GridLocalMetrics createMetrics() {
        return new GridLocalMetrics() {
            @Override public int getAvailableProcessors() {
                return os.getAvailableProcessors();
            }

            @Override public double getCurrentCpuLoad() {
                return cpuLoad;
            }

            @Override public double getCurrentGcCpuLoad() {
                return gcCpuLoad;
            }

            @Override public long getHeapMemoryInitialized() {
                return mem.getHeapMemoryUsage().getInit();
            }

            @Override public long getHeapMemoryUsed() {
                return mem.getHeapMemoryUsage().getUsed();
            }

            @Override public long getHeapMemoryCommitted() {
                return mem.getHeapMemoryUsage().getCommitted();
            }

            @Override public long getHeapMemoryMaximum() {
                return mem.getHeapMemoryUsage().getMax();
            }

            @Override public long getNonHeapMemoryInitialized() {
                return nonHeapMemoryUsage().getInit();
            }

            @Override public long getNonHeapMemoryUsed() {
                return nonHeapMemoryUsage().getUsed();
            }

            @Override public long getNonHeapMemoryCommitted() {
                return nonHeapMemoryUsage().getCommitted();
            }

            @Override public long getNonHeapMemoryMaximum() {
                return nonHeapMemoryUsage().getMax();
            }

            @Override public long getUptime() {
                return rt.getUptime();
            }

            @Override public long getStartTime() {
                return rt.getStartTime();
            }

            @Override public int getThreadCount() {
                return threads.getThreadCount();
            }

            @Override public int getPeakThreadCount() {
                return threads.getPeakThreadCount();
            }

            @Override public long getTotalStartedThreadCount() {
                return threads.getTotalStartedThreadCount();
            }

            @Override public int getDaemonThreadCount() {
                return threads.getDaemonThreadCount();
            }
        };
    }

    /**
     * @return Metrics provider.
     */
    private DiscoveryMetricsProvider createMetricsProvider() {
        return new DiscoveryMetricsProvider() {
            /** */
            private final long startTime = U.currentTimeMillis();

            /** {@inheritDoc} */
            @Override public ClusterMetrics metrics() {
                GridJobMetrics jm = ctx.jobMetric().getJobMetrics();

                ClusterMetricsSnapshot nm = new ClusterMetricsSnapshot();

                nm.setLastUpdateTime(U.currentTimeMillis());

                // Job metrics.
                nm.setMaximumActiveJobs(jm.getMaximumActiveJobs());
                nm.setCurrentActiveJobs(jm.getCurrentActiveJobs());
                nm.setAverageActiveJobs(jm.getAverageActiveJobs());
                nm.setMaximumWaitingJobs(jm.getMaximumWaitingJobs());
                nm.setCurrentWaitingJobs(jm.getCurrentWaitingJobs());
                nm.setAverageWaitingJobs(jm.getAverageWaitingJobs());
                nm.setMaximumRejectedJobs(jm.getMaximumRejectedJobs());
                nm.setCurrentRejectedJobs(jm.getCurrentRejectedJobs());
                nm.setAverageRejectedJobs(jm.getAverageRejectedJobs());
                nm.setMaximumCancelledJobs(jm.getMaximumCancelledJobs());
                nm.setCurrentCancelledJobs(jm.getCurrentCancelledJobs());
                nm.setAverageCancelledJobs(jm.getAverageCancelledJobs());
                nm.setTotalRejectedJobs(jm.getTotalRejectedJobs());
                nm.setTotalCancelledJobs(jm.getTotalCancelledJobs());
                nm.setTotalExecutedJobs(jm.getTotalExecutedJobs());
                nm.setMaximumJobWaitTime(jm.getMaximumJobWaitTime());
                nm.setCurrentJobWaitTime(jm.getCurrentJobWaitTime());
                nm.setAverageJobWaitTime(jm.getAverageJobWaitTime());
                nm.setMaximumJobExecuteTime(jm.getMaximumJobExecuteTime());
                nm.setCurrentJobExecuteTime(jm.getCurrentJobExecuteTime());
                nm.setAverageJobExecuteTime(jm.getAverageJobExecuteTime());
                nm.setCurrentIdleTime(jm.getCurrentIdleTime());
                nm.setTotalIdleTime(jm.getTotalIdleTime());
                nm.setAverageCpuLoad(jm.getAverageCpuLoad());

                // Job metrics.
                nm.setTotalExecutedTasks(ctx.task().getTotalExecutedTasks());

                // VM metrics.
                nm.setAvailableProcessors(metrics.getAvailableProcessors());
                nm.setCurrentCpuLoad(metrics.getCurrentCpuLoad());
                nm.setCurrentGcCpuLoad(metrics.getCurrentGcCpuLoad());
                nm.setHeapMemoryInitialized(metrics.getHeapMemoryInitialized());
                nm.setHeapMemoryUsed(metrics.getHeapMemoryUsed());
                nm.setHeapMemoryCommitted(metrics.getHeapMemoryCommitted());
                nm.setHeapMemoryMaximum(metrics.getHeapMemoryMaximum());
                nm.setHeapMemoryTotal(metrics.getHeapMemoryMaximum());
                nm.setNonHeapMemoryInitialized(metrics.getNonHeapMemoryInitialized());
                nm.setNonHeapMemoryUsed(metrics.getNonHeapMemoryUsed());
                nm.setNonHeapMemoryCommitted(metrics.getNonHeapMemoryCommitted());
                nm.setNonHeapMemoryMaximum(metrics.getNonHeapMemoryMaximum());
                nm.setNonHeapMemoryTotal(metrics.getNonHeapMemoryMaximum());
                nm.setUpTime(metrics.getUptime());
                nm.setStartTime(metrics.getStartTime());
                nm.setNodeStartTime(startTime);
                nm.setCurrentThreadCount(metrics.getThreadCount());
                nm.setMaximumThreadCount(metrics.getPeakThreadCount());
                nm.setTotalStartedThreadCount(metrics.getTotalStartedThreadCount());
                nm.setCurrentDaemonThreadCount(metrics.getDaemonThreadCount());

                // Data metrics.
                nm.setLastDataVersion(ctx.cache().lastDataVersion());

                GridIoManager io = ctx.io();

                // IO metrics.
                nm.setSentMessagesCount(io.getSentMessagesCount());
                nm.setSentBytesCount(io.getSentBytesCount());
                nm.setReceivedMessagesCount(io.getReceivedMessagesCount());
                nm.setReceivedBytesCount(io.getReceivedBytesCount());
                nm.setOutboundMessagesQueueSize(io.getOutboundMessagesQueueSize());

                return nm;
            }
        };
    }

    /**
     * @return Local metrics.
     */
    public GridLocalMetrics metrics() {
        return metrics;
    }

    /** @return {@code True} if ordering is supported. */
    private boolean discoOrdered() {
        DiscoverySpiOrderSupport ann = U.getAnnotation(ctx.config().getDiscoverySpi().getClass(),
            DiscoverySpiOrderSupport.class);

        return ann != null && ann.value();
    }

    /** @return {@code True} if topology snapshots history is supported. */
    private boolean historySupported() {
        DiscoverySpiHistorySupport ann = U.getAnnotation(ctx.config().getDiscoverySpi().getClass(),
            DiscoverySpiHistorySupport.class);

        return ann != null && ann.value();
    }

    /**
     * Checks segment on start waiting for correct segment if necessary.
     *
     * @throws IgniteCheckedException If check failed.
     */
    private void checkSegmentOnStart() throws IgniteCheckedException {
        assert hasRslvrs;

        if (log.isDebugEnabled())
            log.debug("Starting network segment check.");

        while (true) {
            if (ctx.segmentation().isValidSegment())
                break;

            if (ctx.config().isWaitForSegmentOnStart()) {
                LT.warn(log, null, "Failed to check network segment (retrying every 2000 ms).");

                // Wait and check again.
                U.sleep(2000);
            }
            else
                throw new IgniteCheckedException("Failed to check network segment.");
        }

        if (log.isDebugEnabled())
            log.debug("Finished network segment check successfully.");
    }

    /**
     * Checks whether attributes of the local node are consistent with remote nodes.
     *
     * @param nodes List of remote nodes to check attributes on.
     * @throws IgniteCheckedException In case of error.
     */
    private void checkAttributes(Iterable<ClusterNode> nodes) throws IgniteCheckedException {
        ClusterNode locNode = getSpi().getLocalNode();

        assert locNode != null;

        // Fetch local node attributes once.
        String locPreferIpV4 = locNode.attribute("java.net.preferIPv4Stack");

        Object locMode = locNode.attribute(ATTR_DEPLOYMENT_MODE);

        boolean locP2pEnabled = locNode.attribute(ATTR_PEER_CLASSLOADING);

        boolean warned = false;

        for (ClusterNode n : nodes) {
            String rmtPreferIpV4 = n.attribute("java.net.preferIPv4Stack");

            if (!F.eq(rmtPreferIpV4, locPreferIpV4)) {
                if (!warned)
                    U.warn(log, "Local node's value of 'java.net.preferIPv4Stack' " +
                        "system property differs from remote node's " +
                        "(all nodes in topology should have identical value) " +
                        "[locPreferIpV4=" + locPreferIpV4 + ", rmtPreferIpV4=" + rmtPreferIpV4 +
                        ", locId8=" + U.id8(locNode.id()) + ", rmtId8=" + U.id8(n.id()) +
                        ", rmtAddrs=" + U.addressesAsString(n) + ']',
                        "Local and remote 'java.net.preferIPv4Stack' system properties do not match.");

                warned = true;
            }

            // Daemon nodes are allowed to have any deployment they need.
            // Skip data center ID check for daemon nodes.
            if (!isLocDaemon && !n.isDaemon()) {
                Object rmtMode = n.attribute(ATTR_DEPLOYMENT_MODE);

                if (!locMode.equals(rmtMode))
                    throw new IgniteCheckedException("Remote node has deployment mode different from local " +
                        "[locId8=" + U.id8(locNode.id()) + ", locMode=" + locMode +
                        ", rmtId8=" + U.id8(n.id()) + ", rmtMode=" + rmtMode +
                        ", rmtAddrs=" + U.addressesAsString(n) + ']');

                boolean rmtP2pEnabled = n.attribute(ATTR_PEER_CLASSLOADING);

                if (locP2pEnabled != rmtP2pEnabled)
                    throw new IgniteCheckedException("Remote node has peer class loading enabled flag different from local " +
                        "[locId8=" + U.id8(locNode.id()) + ", locPeerClassLoading=" + locP2pEnabled +
                        ", rmtId8=" + U.id8(n.id()) + ", rmtPeerClassLoading=" + rmtP2pEnabled +
                        ", rmtAddrs=" + U.addressesAsString(n) + ']');
            }
        }

        if (log.isDebugEnabled())
            log.debug("Finished node attributes consistency check.");
    }

    /**
     * @param nodes Nodes.
     * @return Total CPUs.
     */
    private static int cpus(Collection<ClusterNode> nodes) {
        Collection<String> macSet = new HashSet<>(nodes.size(), 1.0f);

        int cpus = 0;

        for (ClusterNode n : nodes) {
            String macs = n.attribute(ATTR_MACS);

            if (macSet.add(macs))
                cpus += n.metrics().getTotalCpus();
        }

        return cpus;
    }

    /**
     * Prints the latest topology info into log taking into account logging/verbosity settings.
     */
    public void ackTopology() {
        ackTopology(topVer.get(), false);
    }

    /**
     * Logs grid size for license compliance.
     *
     * @param topVer Topology version.
     * @param throttle Suppress printing if this topology was already printed.
     */
    private void ackTopology(long topVer, boolean throttle) {
        assert !isLocDaemon;

        DiscoCache discoCache = discoCache();

        Collection<ClusterNode> rmtNodes = discoCache.remoteNodes();

        ClusterNode locNode = discoCache.localNode();

        Collection<ClusterNode> allNodes = discoCache.allNodes();

        long hash = topologyHash(allNodes);

        // Prevent ack-ing topology for the same topology.
        // Can happen only during node startup.
        if (throttle && lastLoggedTop.getAndSet(hash) == hash)
            return;

        int totalCpus = cpus(allNodes);

        double heap = U.heapSize(allNodes, 2);

        if (log.isQuiet())
            U.quiet(false, topologySnapshotMessage(rmtNodes.size(), totalCpus, heap));

        if (log.isDebugEnabled()) {
            String dbg = "";

            dbg += U.nl() + U.nl() +
                ">>> +----------------+" + U.nl() +
                ">>> " + PREFIX + "." + U.nl() +
                ">>> +----------------+" + U.nl() +
                ">>> Grid name: " + (ctx.gridName() == null ? "default" : ctx.gridName()) + U.nl() +
                ">>> Number of nodes: " + (rmtNodes.size() + 1) + U.nl() +
                (discoOrdered ? ">>> Topology version: " + topVer + U.nl() : "") +
                ">>> Topology hash: 0x" + Long.toHexString(hash).toUpperCase() + U.nl();

            dbg += ">>> Local: " +
                locNode.id().toString().toUpperCase() + ", " +
                U.addressesAsString(locNode) + ", " +
                locNode.order() + ", " +
                locNode.attribute("os.name") + ' ' +
                locNode.attribute("os.arch") + ' ' +
                locNode.attribute("os.version") + ", " +
                System.getProperty("user.name") + ", " +
                locNode.attribute("java.runtime.name") + ' ' +
                locNode.attribute("java.runtime.version") + U.nl();

            for (ClusterNode node : rmtNodes)
                dbg += ">>> Remote: " +
                    node.id().toString().toUpperCase() + ", " +
                    U.addressesAsString(node) + ", " +
                    node.order() + ", " +
                    node.attribute("os.name") + ' ' +
                    node.attribute("os.arch") + ' ' +
                    node.attribute("os.version") + ", " +
                    node.attribute(ATTR_USER_NAME) + ", " +
                    node.attribute("java.runtime.name") + ' ' +
                    node.attribute("java.runtime.version") + U.nl();

            dbg += ">>> Total number of CPUs: " + totalCpus + U.nl();
            dbg += ">>> Total heap size: " + heap + "GB" + U.nl();

            log.debug(dbg);
        }
        else if (log.isInfoEnabled())
            log.info(topologySnapshotMessage(rmtNodes.size(), totalCpus, heap));
    }

    /**
     * @param rmtNodesNum Remote nodes number.
     * @param totalCpus Total cpu number.
     * @param heap Heap size.
     * @return Topology snapshot message.
     */
    private String topologySnapshotMessage(int rmtNodesNum, int totalCpus, double heap) {
        return PREFIX + " [" +
            (discoOrdered ? "ver=" + topVer + ", " : "") +
            "nodes=" + (rmtNodesNum + 1) +
            ", CPUs=" + totalCpus +
            ", heap=" + heap + "GB" +
            ']';
    }

    /** {@inheritDoc} */
    @Override public void onKernalStop0(boolean cancel) {
        // Stop segment check worker.
        if (segChkWrk != null) {
            segChkWrk.cancel();

            U.join(segChkThread, log);
        }

        if (!locJoinEvt.isDone())
            locJoinEvt.onDone(new IgniteCheckedException("Failed to wait for local node joined event (grid is stopping)."));
    }

    /** {@inheritDoc} */
    @Override public void stop(boolean cancel) throws IgniteCheckedException {
        // Stop receiving notifications.
        getSpi().setListener(null);

        // Stop discovery worker and metrics updater.
        U.cancel(discoWrk);
        U.cancel(metricsUpdater);

        U.join(discoWrk, log);
        U.join(metricsUpdater, log);

        // Stop SPI itself.
        stopSpi();

        if (log.isDebugEnabled())
            log.debug(stopInfo());
    }

    /**
     * @param nodeIds Node IDs to check.
     * @return {@code True} if at least one ID belongs to an alive node.
     */
    public boolean aliveAll(@Nullable Collection<UUID> nodeIds) {
        if (nodeIds == null || nodeIds.isEmpty())
            return false;

        for (UUID id : nodeIds)
            if (!alive(id))
                return false;

        return true;
    }

    /**
     * @param nodeId Node ID.
     * @return {@code True} if node for given ID is alive.
     */
    public boolean alive(UUID nodeId) {
        assert nodeId != null;

        boolean alive = getSpi().getNode(nodeId) != null; // Go directly to SPI without checking disco cache.

        // Refresh disco cache if some node died.
        if (!alive) {
            while (true) {
                DiscoCache c = discoCache();

                if (c.node(nodeId) != null) {
                    if (discoCache.compareAndSet(c, null))
                        break;
                }
                else
                    break;
            }
        }

        return alive;
    }

    /**
     * @param node Node.
     * @return {@code True} if node is alive.
     */
    public boolean alive(ClusterNode node) {
        assert node != null;

        return alive(node.id());
    }

    /**
     * @param nodeId ID of the node.
     * @return {@code True} if ping succeeded.
     */
    public boolean pingNode(UUID nodeId) {
        assert nodeId != null;

        return getSpi().pingNode(nodeId);
    }

    /**
     * @param nodeId ID of the node.
     * @return Node for ID.
     */
    @Nullable public ClusterNode node(UUID nodeId) {
        assert nodeId != null;

        return discoCache().node(nodeId);
    }

    /**
     * Gets collection of node for given node IDs and predicates.
     *
     * @param ids Ids to include.
     * @param p Filter for IDs.
     * @return Collection with all alive nodes for given IDs.
     */
    public Collection<ClusterNode> nodes(@Nullable Collection<UUID> ids, IgnitePredicate<UUID>... p) {
        return F.isEmpty(ids) ? Collections.<ClusterNode>emptyList() :
            F.view(
                F.viewReadOnly(ids, U.id2Node(ctx), p),
                F.notNull());
    }

    /**
     * Gets topology hash for given set of nodes.
     *
     * @param nodes Subset of grid nodes for hashing.
     * @return Hash for given topology.
     */
    public long topologyHash(Iterable<? extends ClusterNode> nodes) {
        assert nodes != null;

        Iterator<? extends ClusterNode> iter = nodes.iterator();

        if (!iter.hasNext())
            return 0; // Special case.

        List<String> uids = new ArrayList<>();

        for (ClusterNode node : nodes)
            uids.add(node.id().toString());

        Collections.sort(uids);

        CRC32 hash = new CRC32();

        for (String uuid : uids)
            hash.update(uuid.getBytes());

        return hash.getValue();
    }

    /**
     * Gets future that will be completed when current topology version becomes greater or equal to argument passed.
     *
     * @param awaitVer Topology version to await.
     * @return Future.
     */
    public IgniteInternalFuture<Long> topologyFuture(final long awaitVer) {
        long topVer = topologyVersion();

        if (topVer >= awaitVer)
            return new GridFinishedFuture<>(ctx, topVer);

        DiscoTopologyFuture fut = new DiscoTopologyFuture(ctx, awaitVer);

        fut.init();

        return fut;
    }

    /**
     * Gets discovery collection cache from SPI safely guarding against "floating" collections.
     *
     * @return Discovery collection cache.
     */
    public DiscoCache discoCache() {
        DiscoCache cur;

        while ((cur = discoCache.get()) == null)
            // Wrap the SPI collection to avoid possible floating collection.
            if (discoCache.compareAndSet(null, cur = new DiscoCache(localNode(), getSpi().getRemoteNodes())))
                return cur;

        return cur;
    }

    /** @return All non-daemon remote nodes in topology. */
    public Collection<ClusterNode> remoteNodes() {
        return discoCache().remoteNodes();
    }

    /** @return All non-daemon nodes in topology. */
    public Collection<ClusterNode> allNodes() {
        return discoCache().allNodes();
    }

    /**
     * Gets topology grouped by node versions.
     *
     * @return Version to collection of nodes map.
     */
    public NavigableMap<IgniteProductVersion, Collection<ClusterNode>> topologyVersionMap() {
        return discoCache().versionsMap();
    }

    /** @return Full topology size. */
    public int size() {
        return discoCache().allNodes().size();
    }

    /**
     * Gets all nodes for given topology version.
     *
     * @param topVer Topology version.
     * @return Collection of cache nodes.
     */
    public Collection<ClusterNode> nodes(long topVer) {
        return resolveDiscoCache(null, topVer).allNodes();
    }

    /**
     * Gets cache nodes for cache with given name.
     *
     * @param cacheName Cache name.
     * @param topVer Topology version.
     * @return Collection of cache nodes.
     */
    public Collection<ClusterNode> cacheNodes(@Nullable String cacheName, long topVer) {
        return resolveDiscoCache(cacheName, topVer).cacheNodes(cacheName, topVer);
    }

    /**
     * Gets all nodes with at least one cache configured.
     *
     * @param topVer Topology version.
     * @return Collection of cache nodes.
     */
    public Collection<ClusterNode> cacheNodes(long topVer) {
        return resolveDiscoCache(null, topVer).allNodesWithCaches(topVer);
    }

    /**
     * Gets cache remote nodes for cache with given name.
     *
     * @param cacheName Cache name.
     * @param topVer Topology version.
     * @return Collection of cache nodes.
     */
    public Collection<ClusterNode> remoteCacheNodes(@Nullable String cacheName, long topVer) {
        return resolveDiscoCache(cacheName, topVer).remoteCacheNodes(cacheName, topVer);
    }

    /**
     * Gets cache remote nodes for cache with given name.
     *
     * @param topVer Topology version.
     * @return Collection of cache nodes.
     */
    public Collection<ClusterNode> remoteCacheNodes(long topVer) {
        return resolveDiscoCache(null, topVer).remoteCacheNodes(topVer);
    }

    /**
     * Gets cache nodes for cache with given name.
     *
     * @param cacheName Cache name.
     * @param topVer Topology version.
     * @return Collection of cache nodes.
     */
    public Collection<ClusterNode> aliveCacheNodes(@Nullable String cacheName, long topVer) {
        return resolveDiscoCache(cacheName, topVer).aliveCacheNodes(cacheName, topVer);
    }

    /**
     * Gets cache remote nodes for cache with given name.
     *
     * @param cacheName Cache name.
     * @param topVer Topology version.
     * @return Collection of cache nodes.
     */
    public Collection<ClusterNode> aliveRemoteCacheNodes(@Nullable String cacheName, long topVer) {
        return resolveDiscoCache(cacheName, topVer).aliveRemoteCacheNodes(cacheName, topVer);
    }

    /**
     * Gets alive remote nodes with at least one cache configured.
     *
     * @param topVer Topology version (maximum allowed node order).
     * @return Collection of alive cache nodes.
     */
    public Collection<ClusterNode> aliveRemoteNodesWithCaches(long topVer) {
        return resolveDiscoCache(null, topVer).aliveRemoteNodesWithCaches(topVer);
    }

    /**
     * Gets alive nodes with at least one cache configured.
     *
     * @param topVer Topology version (maximum allowed node order).
     * @return Collection of alive cache nodes.
     */
    public Collection<ClusterNode> aliveNodesWithCaches(long topVer) {
        return resolveDiscoCache(null, topVer).aliveNodesWithCaches(topVer);
    }

    /**
     * Gets cache nodes for cache with given name that participate in affinity calculation.
     *
     * @param cacheName Cache name.
     * @param topVer Topology version.
     * @return Collection of cache affinity nodes.
     */
    public Collection<ClusterNode> cacheAffinityNodes(@Nullable String cacheName, long topVer) {
        return resolveDiscoCache(cacheName, topVer).cacheAffinityNodes(cacheName, topVer);
    }

    /**
     * Checks if cache with given name has at least one node with near cache enabled.
     *
     * @param cacheName Cache name.
     * @param topVer Topology version.
     * @return {@code True} if cache with given name has at least one node with near cache enabled.
     */
    public boolean hasNearCache(@Nullable String cacheName, long topVer) {
        return resolveDiscoCache(cacheName, topVer).hasNearCache(cacheName);
    }

    /**
     * Gets discovery cache for given topology version.
     *
     * @param cacheName Cache name (participates in exception message).
     * @param topVer Topology version.
     * @return Discovery cache.
     */
    private DiscoCache resolveDiscoCache(@Nullable String cacheName, long topVer) {
        DiscoCache cache = topVer == -1 || topVer == topologyVersion() ? discoCache() : discoCacheHist.get(topVer);

        if (cache == null) {
            // Find the eldest acceptable discovery cache.
            Map.Entry<Long, DiscoCache> eldest = Collections.min(discoCacheHist.entrySet(), histCmp);

            if (topVer < eldest.getKey())
                cache = eldest.getValue();
        }

        if (cache == null) {
            throw new IgniteException("Failed to resolve nodes topology [cacheName=" + cacheName +
                ", topVer=" + topVer + ", history=" + discoCacheHist.keySet() +
                ", locNode=" + ctx.discovery().localNode() + ']');
        }

        return cache;
    }

    /**
     * Gets topology by specified version from history storage.
     *
     * @param topVer Topology version.
     * @return Topology nodes or {@code null} if there are no nodes for passed in version.
     */
    @Nullable public Collection<ClusterNode> topology(long topVer) {
        if (!histSupported)
            throw new UnsupportedOperationException("Current discovery SPI does not support " +
                "topology snapshots history (consider using TCP discovery SPI).");

        Map<Long, Collection<ClusterNode>> snapshots = topHist;

        return snapshots.get(topVer);
    }

    /** @return All daemon nodes in topology. */
    public Collection<ClusterNode> daemonNodes() {
        return discoCache().daemonNodes();
    }

    /** @return Local node. */
    public ClusterNode localNode() {
        return locNode == null ? getSpi().getLocalNode() : locNode;
    }

    /** @return Topology version. */
    public long topologyVersion() {
        return topVer.get();
    }

    /** @return Event that represents a local node joined to topology. */
    public DiscoveryEvent localJoinEvent() {
        try {
            return locJoinEvt.get();
        }
        catch (IgniteCheckedException e) {
            throw new IgniteException(e);
        }
    }

    /**
     * Gets first grid node start time, see {@link org.apache.ignite.spi.discovery.DiscoverySpi#getGridStartTime()}.
     *
     * @return Start time of the first grid node.
     */
    public long gridStartTime() {
        return getSpi().getGridStartTime();
    }

    /** Stops local node. */
    private void stopNode() {
        new Thread(
            new Runnable() {
                @Override public void run() {
                    ctx.markSegmented();

                    G.stop(ctx.gridName(), true);
                }
            }
        ).start();
    }

    /** Restarts JVM. */
    private void restartJvm() {
        new Thread(
            new Runnable() {
                @Override public void run() {
                    ctx.markSegmented();

                    G.restart(true);
                }
            }
        ).start();
    }

    /**
     * @param evt Event.
     */
    public void sendCustomEvent(Serializable evt) {
        getSpi().sendCustomEvent(evt);
    }

    /** Worker for network segment checks. */
    private class SegmentCheckWorker extends GridWorker {
        /** */
        private final BlockingQueue<Object> queue = new LinkedBlockingQueue<>();

        /**
         *
         */
        private SegmentCheckWorker() {
            super(ctx.gridName(), "disco-net-seg-chk-worker", log);

            assert hasRslvrs;
            assert segChkFreq > 0;
        }

        /**
         *
         */
        public void scheduleSegmentCheck() {
            queue.add(new Object());
        }

        /** {@inheritDoc} */
        @SuppressWarnings("StatementWithEmptyBody")
        @Override protected void body() throws InterruptedException {
            long lastChk = 0;

            while (!isCancelled()) {
                Object req = queue.poll(2000, MILLISECONDS);

                long now = U.currentTimeMillis();

                // Check frequency if segment check has not been requested.
                if (req == null && (segChkFreq == 0 || lastChk + segChkFreq >= now)) {
                    if (log.isDebugEnabled())
                        log.debug("Skipping segment check as it has not been requested and it is not time to check.");

                    continue;
                }

                // We should always check segment if it has been explicitly
                // requested (on any node failure or leave).
                assert req != null || lastChk + segChkFreq < now;

                // Drain queue.
                while (queue.poll() != null) {
                    // No-op.
                }

                if (lastSegChkRes.get()) {
                    boolean segValid = ctx.segmentation().isValidSegment();

                    lastChk = now;

                    if (!segValid) {
                        discoWrk.addEvent(EVT_NODE_SEGMENTED, 0, getSpi().getLocalNode(),
                            Collections.<ClusterNode>emptyList(), null);

                        lastSegChkRes.set(false);
                    }

                    if (log.isDebugEnabled())
                        log.debug("Segment has been checked [requested=" + (req != null) + ", valid=" + segValid + ']');
                }
            }
        }

        /** {@inheritDoc} */
        @Override public String toString() {
            return S.toString(SegmentCheckWorker.class, this);
        }
    }

    /** Worker for discovery events. */
    private class DiscoveryWorker extends GridWorker {
        /** Event queue. */
        private final BlockingQueue<GridTuple5<Integer, Long, ClusterNode, Collection<ClusterNode>, Serializable>> evts =
            new LinkedBlockingQueue<>();

        /** Node segmented event fired flag. */
        private boolean nodeSegFired;

        /**
         *
         */
        private DiscoveryWorker() {
            super(ctx.gridName(), "disco-event-worker", log);
        }

        /**
         * Method is called when any discovery event occurs.
         *
         * @param type Discovery event type. See {@link org.apache.ignite.events.DiscoveryEvent} for more details.
         * @param topVer Topology version.
         * @param node Remote node this event is connected with.
         * @param topSnapshot Topology snapshot.
         */
        private void recordEvent(int type, long topVer, ClusterNode node, Collection<ClusterNode> topSnapshot) {
            assert node != null;

            if (ctx.event().isRecordable(type)) {
                DiscoveryEvent evt = new DiscoveryEvent();

                evt.node(ctx.discovery().localNode());
                evt.eventNode(node);
                evt.type(type);

                evt.topologySnapshot(topVer, U.<ClusterNode, ClusterNode>arrayList(topSnapshot, daemonFilter));

                if (type == EVT_NODE_METRICS_UPDATED)
                    evt.message("Metrics were updated: " + node);

                else if (type == EVT_NODE_JOINED)
                    evt.message("Node joined: " + node);

                else if (type == EVT_NODE_LEFT)
                    evt.message("Node left: " + node);

                else if (type == EVT_NODE_FAILED)
                    evt.message("Node failed: " + node);

                else if (type == EVT_NODE_SEGMENTED)
                    evt.message("Node segmented: " + node);

                else
                    assert false;

                ctx.event().record(evt);
            }
        }

        /**
         * @param type Event type.
         * @param topVer Topology version.
         * @param node Node.
         * @param topSnapshot Topology snapshot.
         */
        void addEvent(
            int type,
            long topVer,
            ClusterNode node,
            Collection<ClusterNode> topSnapshot,
            @Nullable Serializable data
        ) {
            assert node != null;

            evts.add(F.t(type, topVer, node, topSnapshot, data));
        }

        /**
         * @param node Node to get a short description for.
         * @return Short description for the node to be used in 'quiet' mode.
         */
        private String quietNode(ClusterNode node) {
            assert node != null;

            return "nodeId8=" + node.id().toString().substring(0, 8) + ", " +
                "addrs=" + U.addressesAsString(node) + ", " +
                "order=" + node.order() + ", " +
                "CPUs=" + node.metrics().getTotalCpus();
        }

        /** {@inheritDoc} */
        @Override protected void body() throws InterruptedException {
            while (!isCancelled()) {
                try {
                    body0();
                }
                catch (InterruptedException e) {
                    throw e;
                }
                catch (Throwable t) {
                    U.error(log, "Unexpected exception in discovery worker thread (ignored).", t);
                }
            }
        }

        /** @throws InterruptedException If interrupted. */
        @SuppressWarnings("DuplicateCondition")
        private void body0() throws InterruptedException {
            GridTuple5<Integer, Long, ClusterNode, Collection<ClusterNode>, Serializable> evt = evts.take();

            int type = evt.get1();

            long topVer = evt.get2();

            ClusterNode node = evt.get3();

            boolean isDaemon = node.isDaemon();

            boolean segmented = false;

            switch (type) {
                case EVT_NODE_JOINED: {
                    assert !discoOrdered || topVer == node.order() : "Invalid topology version [topVer=" + topVer +
                        ", node=" + node + ']';

                    try {
                        checkAttributes(F.asList(node));
                    }
                    catch (IgniteCheckedException e) {
                        U.warn(log, e.getMessage()); // We a have well-formed attribute warning here.
                    }

                    if (!isDaemon) {
                        if (!isLocDaemon) {
                            if (log.isInfoEnabled())
                                log.info("Added new node to topology: " + node);

                            ackTopology(topVer, true);
                        }
                        else if (log.isDebugEnabled())
                            log.debug("Added new node to topology: " + node);
                    }
                    else if (log.isDebugEnabled())
                        log.debug("Added new daemon node to topology: " + node);

                    break;
                }

                case EVT_NODE_LEFT: {
                    // Check only if resolvers were configured.
                    if (hasRslvrs)
                        segChkWrk.scheduleSegmentCheck();

                    if (!isDaemon) {
                        if (!isLocDaemon) {
                            if (log.isInfoEnabled())
                                log.info("Node left topology: " + node);

                            ackTopology(topVer, true);
                        }
                        else if (log.isDebugEnabled())
                            log.debug("Node left topology: " + node);
                    }
                    else if (log.isDebugEnabled())
                        log.debug("Daemon node left topology: " + node);

                    break;
                }

                case EVT_NODE_FAILED: {
                    // Check only if resolvers were configured.
                    if (hasRslvrs)
                        segChkWrk.scheduleSegmentCheck();

                    if (!isDaemon) {
                        if (!isLocDaemon) {
                            U.warn(log, "Node FAILED: " + node);

                            ackTopology(topVer, true);
                        }
                        else if (log.isDebugEnabled())
                            log.debug("Node FAILED: " + node);
                    }
                    else if (log.isDebugEnabled())
                        log.debug("Daemon node FAILED: " + node);

                    break;
                }

                case EVT_NODE_SEGMENTED: {
                    assert F.eqNodes(localNode(), node);

                    if (nodeSegFired) {
                        if (log.isDebugEnabled()) {
                            log.debug("Ignored node segmented event [type=EVT_NODE_SEGMENTED, " +
                                "node=" + node + ']');
                        }

                        return;
                    }

                    // Ignore all further EVT_NODE_SEGMENTED events
                    // until EVT_NODE_RECONNECTED is fired.
                    nodeSegFired = true;

                    lastLoggedTop.set(0);

                    segmented = true;

                    if (!isLocDaemon)
                        U.warn(log, "Local node SEGMENTED: " + node);
                    else if (log.isDebugEnabled())
                        log.debug("Local node SEGMENTED: " + node);

                    break;
                }

                case DiscoveryCustomEvent.EVT_DISCOVERY_CUSTOM_EVT: {
                    if (ctx.event().isRecordable(DiscoveryCustomEvent.EVT_DISCOVERY_CUSTOM_EVT)) {
                        DiscoveryCustomEvent customEvt = new DiscoveryCustomEvent();

                        customEvt.node(ctx.discovery().localNode());
                        customEvt.eventNode(node);
                        customEvt.type(type);
                        customEvt.topologySnapshot(topVer, null);
                        customEvt.data(evt.get5());

                        ctx.event().record(customEvt);
                    }

                    return;
                }

                // Don't log metric update to avoid flooding the log.
                case EVT_NODE_METRICS_UPDATED:
                    break;

                default:
                    assert false : "Invalid discovery event: " + type;
            }

            recordEvent(type, topVer, node, evt.get4());

            if (segmented)
                onSegmentation();
        }

        /**
         *
         */
        private void onSegmentation() {
            GridSegmentationPolicy segPlc = ctx.config().getSegmentationPolicy();

            // Always disconnect first.
            try {
                getSpi().disconnect();
            }
            catch (IgniteSpiException e) {
                U.error(log, "Failed to disconnect discovery SPI.", e);
            }

            switch (segPlc) {
                case RESTART_JVM:
                    U.warn(log, "Restarting JVM according to configured segmentation policy.");

                    restartJvm();

                    break;

                case STOP:
                    U.warn(log, "Stopping local node according to configured segmentation policy.");

                    stopNode();

                    break;

                default:
                    assert segPlc == NOOP : "Unsupported segmentation policy value: " + segPlc;
            }
        }

        /** {@inheritDoc} */
        @Override public String toString() {
            return S.toString(DiscoveryWorker.class, this);
        }
    }

    /**
     *
     */
    private class MetricsUpdater extends GridWorker {
        /** */
        private long prevGcTime = -1;

        /** */
        private long prevCpuTime = -1;

        /**
         *
         */
        private MetricsUpdater() {
            super(ctx.gridName(), "metrics-updater", log);
        }

        /** {@inheritDoc} */
        @Override protected void body() throws IgniteInterruptedCheckedException {
            while (!isCancelled()) {
                U.sleep(METRICS_UPDATE_FREQ);

                gcCpuLoad = getGcCpuLoad();
                cpuLoad = getCpuLoad();
            }
        }

        /**
         * @return GC CPU load.
         */
        private double getGcCpuLoad() {
            long gcTime = 0;

            for (GarbageCollectorMXBean bean : gc) {
                long colTime = bean.getCollectionTime();

                if (colTime > 0)
                    gcTime += colTime;
            }

            gcTime /= metrics.getAvailableProcessors();

            double gc = 0;

            if (prevGcTime > 0) {
                long gcTimeDiff = gcTime - prevGcTime;

                gc = (double)gcTimeDiff / METRICS_UPDATE_FREQ;
            }

            prevGcTime = gcTime;

            return gc;
        }

        /**
         * @return CPU load.
         */
        private double getCpuLoad() {
            long cpuTime;

            try {
                cpuTime = U.<Long>property(os, "processCpuTime");
            }
            catch (IgniteException ignored) {
                return -1;
            }

            // Method reports time in nanoseconds across all processors.
            cpuTime /= 1000000 * metrics.getAvailableProcessors();

            double cpu = 0;

            if (prevCpuTime > 0) {
                long cpuTimeDiff = cpuTime - prevCpuTime;

                // CPU load could go higher than 100% because calculating of cpuTimeDiff also takes some time.
                cpu = Math.min(1.0, (double)cpuTimeDiff / METRICS_UPDATE_FREQ);
            }

            prevCpuTime = cpuTime;

            return cpu;
        }

        /** {@inheritDoc} */
        @Override public String toString() {
            return S.toString(MetricsUpdater.class, this, super.toString());
        }
    }

    /** Discovery topology future. */
    private static class DiscoTopologyFuture extends GridFutureAdapter<Long> implements GridLocalEventListener {
        /** */
        private static final long serialVersionUID = 0L;

        /** Topology await version. */
        private long awaitVer;

        /** Empty constructor required by {@link Externalizable}. */
        public DiscoTopologyFuture() {
            // No-op.
        }

        /**
         * @param ctx Context.
         * @param awaitVer Await version.
         */
        private DiscoTopologyFuture(GridKernalContext ctx, long awaitVer) {
            super(ctx);

            this.awaitVer = awaitVer;
        }

        /** Initializes future. */
        private void init() {
            ctx.event().addLocalEventListener(this, EVT_NODE_JOINED, EVT_NODE_LEFT, EVT_NODE_FAILED);

            // Close potential window.
            long topVer = ctx.discovery().topologyVersion();

            if (topVer >= awaitVer)
                onDone(topVer);
        }

        /** {@inheritDoc} */
        @Override public boolean onDone(@Nullable Long res, @Nullable Throwable err) {
            if (super.onDone(res, err)) {
                ctx.event().removeLocalEventListener(this, EVT_NODE_JOINED, EVT_NODE_LEFT, EVT_NODE_FAILED);

                return true;
            }

            return false;
        }

        /** {@inheritDoc} */
        @Override public void onEvent(Event evt) {
            assert evt.type() == EVT_NODE_JOINED || evt.type() == EVT_NODE_LEFT || evt.type() == EVT_NODE_FAILED;

            DiscoveryEvent discoEvt = (DiscoveryEvent)evt;

            if (discoEvt.topologyVersion() >= awaitVer)
                onDone(discoEvt.topologyVersion());
        }
    }

    /** Cache for discovery collections. */
    private class DiscoCache {
        /** Remote nodes. */
        private final List<ClusterNode> rmtNodes;

        /** All nodes. */
        private final List<ClusterNode> allNodes;

        /** All nodes with at least one cache configured. */
        private final Collection<ClusterNode> allNodesWithCaches;

        /** All nodes with at least one cache configured. */
        private final Collection<ClusterNode> rmtNodesWithCaches;

        /** Cache nodes by cache name. */
        private final Map<String, Collection<ClusterNode>> allCacheNodes;

        /** Remote cache nodes by cache name. */
        private final Map<String, Collection<ClusterNode>> rmtCacheNodes;

        /** Cache nodes by cache name. */
        private final Map<String, Collection<ClusterNode>> affCacheNodes;

        /** Caches where at least one node has near cache enabled. */
        private final Set<String> nearEnabledCaches;

        /** Nodes grouped by version. */
        private final NavigableMap<IgniteProductVersion, Collection<ClusterNode>> nodesByVer;

        /** Daemon nodes. */
        private final List<ClusterNode> daemonNodes;

        /** Node map. */
        private final Map<UUID, ClusterNode> nodeMap;

        /** Local node. */
        private final ClusterNode loc;

        /** Highest node order. */
        private final long maxOrder;

        /**
         * Cached alive nodes list. As long as this collection doesn't accept {@code null}s use {@link
         * #maskNull(String)} before passing raw cache names to it.
         */
        private final ConcurrentMap<String, Collection<ClusterNode>> aliveCacheNodes;

        /**
         * Cached alive remote nodes list. As long as this collection doesn't accept {@code null}s use {@link
         * #maskNull(String)} before passing raw cache names to it.
         */
        private final ConcurrentMap<String, Collection<ClusterNode>> aliveRmtCacheNodes;

        /**
         * Cached alive remote nodes with caches.
         */
        private final Collection<ClusterNode> aliveNodesWithCaches;

        /**
         * Cached alive remote nodes with caches.
         */
        private final Collection<ClusterNode> aliveRmtNodesWithCaches;

        /**
         * @param loc Local node.
         * @param rmts Remote nodes.
         */
        private DiscoCache(ClusterNode loc, Collection<ClusterNode> rmts) {
            this.loc = loc;

            rmtNodes = Collections.unmodifiableList(new ArrayList<>(F.view(rmts, daemonFilter)));

            assert !rmtNodes.contains(loc) : "Remote nodes collection shouldn't contain local node" +
                " [rmtNodes=" + rmtNodes + ", loc=" + loc + ']';

            List<ClusterNode> all = new ArrayList<>(rmtNodes.size() + 1);

            if (!loc.isDaemon())
                all.add(loc);

            all.addAll(rmtNodes);

            allNodes = Collections.unmodifiableList(all);

            Map<String, Collection<ClusterNode>> cacheMap =
                new HashMap<>(allNodes.size(), 1.0f);
            Map<String, Collection<ClusterNode>> rmtCacheMap =
                new HashMap<>(allNodes.size(), 1.0f);
            Map<String, Collection<ClusterNode>> dhtNodesMap =
                new HashMap<>(allNodes.size(), 1.0f);
            Collection<ClusterNode> nodesWithCaches = new ArrayList<>(allNodes.size());
            Collection<ClusterNode> rmtNodesWithCaches = new ArrayList<>(allNodes.size());

            aliveCacheNodes = new ConcurrentHashMap8<>(allNodes.size(), 1.0f);
            aliveRmtCacheNodes = new ConcurrentHashMap8<>(allNodes.size(), 1.0f);
            aliveNodesWithCaches = new ConcurrentSkipListSet<>();
            aliveRmtNodesWithCaches = new ConcurrentSkipListSet<>();
            nodesByVer = new TreeMap<>();

            long maxOrder0 = 0;

            Set<String> nearEnabledSet = new HashSet<>();

            for (ClusterNode node : allNodes) {
                assert node.order() != 0 : "Invalid node order [locNode=" + loc + ", node=" + node + ']';

                if (node.order() > maxOrder0)
                    maxOrder0 = node.order();

                GridCacheAttributes[] caches = node.attribute(ATTR_CACHE);

                boolean hasCaches = false;

                if (caches != null) {
                    nodesWithCaches.add(node);

                    if (!loc.id().equals(node.id()))
                        rmtNodesWithCaches.add(node);

                    for (GridCacheAttributes attrs : caches) {
                        addToMap(cacheMap, attrs.cacheName(), node);

                        if (alive(node.id()))
                            addToMap(aliveCacheNodes, maskNull(attrs.cacheName()), node);

                        if (attrs.isAffinityNode())
                            addToMap(dhtNodesMap, attrs.cacheName(), node);

                        if (attrs.nearCacheEnabled())
                            nearEnabledSet.add(attrs.cacheName());

                        if (!loc.id().equals(node.id())) {
                            addToMap(rmtCacheMap, attrs.cacheName(), node);

                            if (alive(node.id()))
                                addToMap(aliveRmtCacheNodes, maskNull(attrs.cacheName()), node);
                        }
                    }

                    hasCaches = true;
                }

                for (Map.Entry<String, IgnitePredicate<ClusterNode>> entry : dynamicCacheFilters.entrySet()) {
                    String cacheName = entry.getKey();
                    IgnitePredicate<ClusterNode> filter = entry.getValue();

                    if (filter.apply(node)) {
                        addToMap(cacheMap, cacheName, node);

                        if (alive(node.id()))
                            addToMap(aliveCacheNodes, maskNull(cacheName), node);

                        addToMap(dhtNodesMap, cacheName, node);

                        // TODO IGNITE-45 client and near caches.

                        if (!loc.id().equals(node.id())) {
                            addToMap(rmtCacheMap, cacheName, node);

                            if (alive(node.id()))
                                addToMap(aliveRmtCacheNodes, maskNull(cacheName), node);
                        }

                        hasCaches = true;
                    }
                }

                if (hasCaches) {
                    if (alive(node.id())) {
                        aliveNodesWithCaches.add(node);

                        if (!loc.id().equals(node.id()))
                            aliveRmtNodesWithCaches.add(node);
                    }
                }

                IgniteProductVersion nodeVer = U.productVersion(node);

                // Create collection for this version if it does not exist.
                Collection<ClusterNode> nodes = nodesByVer.get(nodeVer);

                if (nodes == null) {
                    nodes = new ArrayList<>(allNodes.size());

                    nodesByVer.put(nodeVer, nodes);
                }

                nodes.add(node);
            }

            // Need second iteration to add this node to all previous node versions.
            for (ClusterNode node : allNodes) {
                IgniteProductVersion nodeVer = U.productVersion(node);

                // Get all versions lower or equal node's version.
                NavigableMap<IgniteProductVersion, Collection<ClusterNode>> updateView =
                    nodesByVer.headMap(nodeVer, false);

                for (Collection<ClusterNode> prevVersions : updateView.values())
                    prevVersions.add(node);
            }

            maxOrder = maxOrder0;

            allCacheNodes = Collections.unmodifiableMap(cacheMap);
            rmtCacheNodes = Collections.unmodifiableMap(rmtCacheMap);
            affCacheNodes = Collections.unmodifiableMap(dhtNodesMap);
            allNodesWithCaches = Collections.unmodifiableCollection(nodesWithCaches);
            this.rmtNodesWithCaches = Collections.unmodifiableCollection(rmtNodesWithCaches);
            nearEnabledCaches = Collections.unmodifiableSet(nearEnabledSet);

            daemonNodes = Collections.unmodifiableList(new ArrayList<>(
                F.view(F.concat(false, loc, rmts), F0.not(daemonFilter))));

            Map<UUID, ClusterNode> nodeMap = new HashMap<>(allNodes().size() + daemonNodes.size(), 1.0f);

            for (ClusterNode n : F.concat(false, allNodes(), daemonNodes()))
                nodeMap.put(n.id(), n);

            this.nodeMap = nodeMap;
        }

        /**
         * Adds node to map.
         *
         * @param cacheMap Map to add to.
         * @param cacheName Cache name.
         * @param rich Node to add
         */
        private void addToMap(Map<String, Collection<ClusterNode>> cacheMap, String cacheName, ClusterNode rich) {
            Collection<ClusterNode> cacheNodes = cacheMap.get(cacheName);

            if (cacheNodes == null) {
                cacheNodes = new ArrayList<>(allNodes.size());

                cacheMap.put(cacheName, cacheNodes);
            }

            cacheNodes.add(rich);
        }

        /** @return Local node. */
        ClusterNode localNode() {
            return loc;
        }

        /** @return Remote nodes. */
        Collection<ClusterNode> remoteNodes() {
            return rmtNodes;
        }

        /** @return All nodes. */
        Collection<ClusterNode> allNodes() {
            return allNodes;
        }

        /**
         * @return All nodes with at least one cache configured.
         */
        Collection<ClusterNode> allNodesWithCaches() {
            return allNodesWithCaches;
        }

        /**
         * Gets collection of nodes which have version equal or greater than {@code ver}.
         *
         * @param ver Version to check.
         * @return Collection of nodes with version equal or greater than {@code ver}.
         */
        Collection<ClusterNode> elderNodes(IgniteProductVersion ver) {
            Map.Entry<IgniteProductVersion, Collection<ClusterNode>> entry = nodesByVer.ceilingEntry(ver);

            if (entry == null)
                return Collections.emptyList();

            return entry.getValue();
        }

        /**
         * @return Versions map.
         */
        NavigableMap<IgniteProductVersion, Collection<ClusterNode>> versionsMap() {
            return nodesByVer;
        }

        /**
         * Gets collection of nodes with at least one cache configured.
         *
         * @param topVer Topology version (maximum allowed node order).
         * @return Collection of nodes.
         */
        Collection<ClusterNode> allNodesWithCaches(final long topVer) {
            return filter(topVer, allNodesWithCaches);
        }

        /**
         * Gets all nodes that have cache with given name.
         *
         * @param cacheName Cache name.
         * @param topVer Topology version.
         * @return Collection of nodes.
         */
        Collection<ClusterNode> cacheNodes(@Nullable String cacheName, final long topVer) {
            return filter(topVer, allCacheNodes.get(cacheName));
        }

        /**
         * Gets all remote nodes that have cache with given name.
         *
         * @param cacheName Cache name.
         * @param topVer Topology version.
         * @return Collection of nodes.
         */
        Collection<ClusterNode> remoteCacheNodes(@Nullable String cacheName, final long topVer) {
            return filter(topVer, rmtCacheNodes.get(cacheName));
        }

        /**
         * Gets all remote nodes that have at least one cache configured.
         *
         * @param topVer Topology version.
         * @return Collection of nodes.
         */
        Collection<ClusterNode> remoteCacheNodes(final long topVer) {
            return filter(topVer, rmtNodesWithCaches);
        }

        /**
         * Gets all nodes that have cache with given name and should participate in affinity calculation. With
         * partitioned cache nodes with near-only cache do not participate in affinity node calculation.
         *
         * @param cacheName Cache name.
         * @param topVer Topology version.
         * @return Collection of nodes.
         */
        Collection<ClusterNode> cacheAffinityNodes(@Nullable String cacheName, final long topVer) {
            return filter(topVer, affCacheNodes.get(cacheName));
        }

        /**
         * Gets all alive nodes that have cache with given name.
         *
         * @param cacheName Cache name.
         * @param topVer Topology version.
         * @return Collection of nodes.
         */
        Collection<ClusterNode> aliveCacheNodes(@Nullable String cacheName, final long topVer) {
            return filter(topVer, aliveCacheNodes.get(maskNull(cacheName)));
        }

        /**
         * Gets all alive remote nodes that have cache with given name.
         *
         * @param cacheName Cache name.
         * @param topVer Topology version.
         * @return Collection of nodes.
         */
        Collection<ClusterNode> aliveRemoteCacheNodes(@Nullable String cacheName, final long topVer) {
            return filter(topVer, aliveRmtCacheNodes.get(maskNull(cacheName)));
        }

        /**
         * Gets all alive remote nodes with at least one cache configured.
         *
         * @param topVer Topology version.
         * @return Collection of nodes.
         */
        Collection<ClusterNode> aliveRemoteNodesWithCaches(final long topVer) {
            return filter(topVer, aliveRmtNodesWithCaches);
        }

        /**
         * Gets all alive remote nodes with at least one cache configured.
         *
         * @param topVer Topology version.
         * @return Collection of nodes.
         */
        Collection<ClusterNode> aliveNodesWithCaches(final long topVer) {
            return filter(topVer, aliveNodesWithCaches);
        }

        /**
         * Checks if cache with given name has at least one node with near cache enabled.
         *
         * @param cacheName Cache name.
         * @return {@code True} if cache with given name has at least one node with near cache enabled.
         */
        boolean hasNearCache(@Nullable String cacheName) {
            return nearEnabledCaches.contains(cacheName);
        }

        /**
         * Removes left node from cached alives lists.
         *
         * @param leftNode Left node.
         */
        void updateAlives(ClusterNode leftNode) {
            if (leftNode.order() > maxOrder)
                return;

            filterNodeMap(aliveCacheNodes, leftNode);

            filterNodeMap(aliveRmtCacheNodes, leftNode);

            aliveNodesWithCaches.remove(leftNode);
            aliveRmtNodesWithCaches.remove(leftNode);
        }

        /**
         * Creates a copy of nodes map without the given node.
         *
         * @param map Map to copy.
         * @param exclNode Node to exclude.
         */
        private void filterNodeMap(ConcurrentMap<String, Collection<ClusterNode>> map, final ClusterNode exclNode) {
            for (String cacheName : U.cacheNames(exclNode)) {
                String maskedName = maskNull(cacheName);

                while (true) {
                    Collection<ClusterNode> oldNodes = map.get(maskedName);

                    if (oldNodes == null || oldNodes.isEmpty())
                        break;

                    Collection<ClusterNode> newNodes = new ArrayList<>(oldNodes);

                    if (!newNodes.remove(exclNode))
                        break;

                    if (map.replace(maskedName, oldNodes, newNodes))
                        break;
                }
            }
        }

        /**
         * Replaces {@code null} with {@code NULL_CACHE_NAME}.
         *
         * @param cacheName Cache name.
         * @return Masked name.
         */
        private String maskNull(@Nullable String cacheName) {
            return cacheName == null ? NULL_CACHE_NAME : cacheName;
        }

        /**
         * @param topVer Topology version.
         * @param nodes Nodes.
         * @return Filtered collection (potentially empty, but never {@code null}).
         */
        private Collection<ClusterNode> filter(final long topVer, @Nullable Collection<ClusterNode> nodes) {
            if (nodes == null)
                return Collections.emptyList();

            // If no filtering needed, return original collection.
            return nodes.isEmpty() || topVer < 0 || topVer >= maxOrder ?
                nodes :
                F.view(nodes, new P1<ClusterNode>() {
                    @Override public boolean apply(ClusterNode node) {
                        return node.order() <= topVer;
                    }
                });
        }

        /** @return Daemon nodes. */
        Collection<ClusterNode> daemonNodes() {
            return daemonNodes;
        }

        /**
         * @param id Node ID.
         * @return Node.
         */
        @Nullable ClusterNode node(UUID id) {
            return nodeMap.get(id);
        }

        /** {@inheritDoc} */
        @Override public String toString() {
            return S.toString(DiscoCache.class, this, "allNodesWithDaemons", U.toShortString(allNodes));
        }
    }
}<|MERGE_RESOLUTION|>--- conflicted
+++ resolved
@@ -203,6 +203,25 @@
         spi.setNodeAttributes(ctx.nodeAttributes(), VER);
     }
 
+    /**
+     * Adds dynamic cache filter.
+     *
+     * @param cacheName Cache name.
+     * @param filter Cache filter.
+     */
+    public void addDynamicCacheFilter(String cacheName, IgnitePredicate<ClusterNode> filter) {
+        dynamicCacheFilters.put(cacheName, filter);
+    }
+
+    /**
+     * Removes dynamic cache filter.
+     *
+     * @param cacheName Cache name.
+     */
+    public void removeDynamicCacheFilter(String cacheName) {
+        dynamicCacheFilters.remove(cacheName);
+    }
+
     /** {@inheritDoc} */
     @Override public void start() throws IgniteCheckedException {
         long totSysMemory = -1;
@@ -218,30 +237,6 @@
 
         DiscoverySpi spi = getSpi();
 
-<<<<<<< HEAD
-    /**
-     * Adds dynamic cache filter.
-     *
-     * @param cacheName Cache name.
-     * @param filter Cache filter.
-     */
-    public void addDynamicCacheFilter(String cacheName, IgnitePredicate<ClusterNode> filter) {
-        dynamicCacheFilters.put(cacheName, filter);
-    }
-
-    /**
-     * Removes dynamic cache filter.
-     *
-     * @param cacheName Cache name.
-     */
-    public void removeDynamicCacheFilter(String cacheName) {
-        dynamicCacheFilters.remove(cacheName);
-    }
-
-    /** {@inheritDoc} */
-    @Override public void start() throws IgniteCheckedException {
-=======
->>>>>>> 1bd34b50
         discoOrdered = discoOrdered();
 
         histSupported = historySupported();
