/*
 * Licensed to the Apache Software Foundation (ASF) under one or more
 * contributor license agreements.  See the NOTICE file distributed with
 * this work for additional information regarding copyright ownership.
 * The ASF licenses this file to You under the Apache License, Version 2.0
 * (the "License"); you may not use this file except in compliance with
 * the License.  You may obtain a copy of the License at
 *
 *      http://www.apache.org/licenses/LICENSE-2.0
 *
 * Unless required by applicable law or agreed to in writing, software
 * distributed under the License is distributed on an "AS IS" BASIS,
 * WITHOUT WARRANTIES OR CONDITIONS OF ANY KIND, either express or implied.
 * See the License for the specific language governing permissions and
 * limitations under the License.
 */

package org.apache.ignite.internal.processors.cache.transactions;

import org.apache.ignite.*;
import org.apache.ignite.internal.*;
import org.apache.ignite.cluster.*;
import org.apache.ignite.internal.processors.cache.*;
import org.apache.ignite.internal.processors.cache.distributed.near.*;
import org.apache.ignite.internal.processors.cache.dr.*;
import org.apache.ignite.internal.processors.cache.version.*;
import org.apache.ignite.internal.processors.dr.*;
import org.apache.ignite.internal.transactions.*;
import org.apache.ignite.internal.util.*;
import org.apache.ignite.internal.util.future.*;
import org.apache.ignite.internal.util.lang.*;
import org.apache.ignite.internal.util.tostring.*;
import org.apache.ignite.internal.util.typedef.*;
import org.apache.ignite.internal.util.typedef.internal.*;
import org.apache.ignite.lang.*;
import org.apache.ignite.plugin.security.*;
import org.apache.ignite.transactions.*;
import org.jetbrains.annotations.*;

import javax.cache.*;
import javax.cache.expiry.*;
import javax.cache.processor.*;
import java.io.*;
import java.util.*;
import java.util.concurrent.atomic.*;

import static org.apache.ignite.events.EventType.*;
import static org.apache.ignite.internal.processors.cache.GridCacheOperation.*;
import static org.apache.ignite.internal.processors.dr.GridDrType.*;
import static org.apache.ignite.transactions.IgniteTxState.*;

/**
 * Transaction adapter for cache transactions.
 */
public abstract class IgniteTxLocalAdapter<K, V> extends IgniteTxAdapter<K, V>
    implements IgniteTxLocalEx<K, V> {
    /** */
    private static final long serialVersionUID = 0L;

    /** Per-transaction read map. */
    @GridToStringExclude
    protected Map<IgniteTxKey<K>, IgniteTxEntry<K, V>> txMap;

    /** Read view on transaction map. */
    @GridToStringExclude
    protected IgniteTxMap<K, V> readView;

    /** Write view on transaction map. */
    @GridToStringExclude
    protected IgniteTxMap<K, V> writeView;

    /** Minimal version encountered (either explicit lock or XID of this transaction). */
    protected GridCacheVersion minVer;

    /** Flag indicating with TM commit happened. */
    protected AtomicBoolean doneFlag = new AtomicBoolean(false);

    /** Committed versions, relative to base. */
    private Collection<GridCacheVersion> committedVers = Collections.emptyList();

    /** Rolled back versions, relative to base. */
    private Collection<GridCacheVersion> rolledbackVers = Collections.emptyList();

    /** Base for completed versions. */
    private GridCacheVersion completedBase;

    /** Flag indicating partition lock in group lock transaction. */
    private boolean partLock;

    /** Flag indicating that transformed values should be sent to remote nodes. */
    private boolean sndTransformedVals;

    /** Commit error. */
    protected AtomicReference<Throwable> commitErr = new AtomicReference<>();

    /** Active cache IDs. */
    protected Set<Integer> activeCacheIds = new HashSet<>();

    /** Need return value. */
    protected boolean needRetVal;

    /** Implicit transaction result. */
    protected GridCacheReturn<V> implicitRes = new GridCacheReturn<>(false);

    /**
     * Empty constructor required for {@link Externalizable}.
     */
    protected IgniteTxLocalAdapter() {
        // No-op.
    }

    /**
     * @param cctx Cache registry.
     * @param xidVer Transaction ID.
     * @param implicit {@code True} if transaction was implicitly started by the system,
     *      {@code false} if it was started explicitly by user.
     * @param implicitSingle {@code True} if transaction is implicit with only one key.
     * @param sys System flag.
     * @param concurrency Concurrency.
     * @param isolation Isolation.
     * @param timeout Timeout.
     * @param txSize Expected transaction size.
     * @param grpLockKey Group lock key if this is a group-lock transaction.
     * @param partLock {@code True} if this is a group-lock transaction and lock is acquired for whole partition.
     */
    protected IgniteTxLocalAdapter(
        GridCacheSharedContext<K, V> cctx,
        GridCacheVersion xidVer,
        boolean implicit,
        boolean implicitSingle,
        boolean sys,
        IgniteTxConcurrency concurrency,
        IgniteTxIsolation isolation,
        long timeout,
        boolean invalidate,
        boolean storeEnabled,
        int txSize,
        @Nullable IgniteTxKey grpLockKey,
        boolean partLock,
        @Nullable UUID subjId,
        int taskNameHash
    ) {
        super(cctx, xidVer, implicit, implicitSingle, /*local*/true, sys, concurrency, isolation, timeout, invalidate,
            storeEnabled, txSize, grpLockKey, subjId, taskNameHash);

        assert !partLock || grpLockKey != null;

        this.partLock = partLock;

        minVer = xidVer;
    }

    /** {@inheritDoc} */
    @Override public UUID eventNodeId() {
        return cctx.localNodeId();
    }

    /** {@inheritDoc} */
    @Override public UUID originatingNodeId() {
        return cctx.localNodeId();
    }

    /** {@inheritDoc} */
    @Override public boolean empty() {
        return txMap.isEmpty();
    }

    /** {@inheritDoc} */
    @Override public Collection<UUID> masterNodeIds() {
        return Collections.singleton(nodeId);
    }

    /** {@inheritDoc} */
    @Override public boolean partitionLock() {
        return partLock;
    }

    /** {@inheritDoc} */
    @Override public Throwable commitError() {
        return commitErr.get();
    }

    /** {@inheritDoc} */
    @Override public void commitError(Throwable e) {
        commitErr.compareAndSet(null, e);
    }

    /** {@inheritDoc} */
    @Override public boolean onOwnerChanged(GridCacheEntryEx<K, V> entry, GridCacheMvccCandidate<K> owner) {
        assert false;
        return false;
    }

    /**
     * Gets collection of active cache IDs for this transaction.
     *
     * @return Collection of active cache IDs.
     */
    @Override public Collection<Integer> activeCacheIds() {
        return activeCacheIds;
    }

    /** {@inheritDoc} */
    @Override public boolean isStarted() {
        return txMap != null;
    }

    /** {@inheritDoc} */
    @Override public boolean hasWriteKey(IgniteTxKey<K> key) {
        return writeView.containsKey(key);
    }

    /**
     * @return Transaction read set.
     */
    @Override public Set<IgniteTxKey<K>> readSet() {
        return txMap == null ? Collections.<IgniteTxKey<K>>emptySet() : readView.keySet();
    }

    /**
     * @return Transaction write set.
     */
    @Override public Set<IgniteTxKey<K>> writeSet() {
        return txMap == null ? Collections.<IgniteTxKey<K>>emptySet() : writeView.keySet();
    }

    /** {@inheritDoc} */
    @Override public boolean removed(IgniteTxKey<K> key) {
        if (txMap == null)
            return false;

        IgniteTxEntry<K, V> e = txMap.get(key);

        return e != null && e.op() == DELETE;
    }

    /** {@inheritDoc} */
    @Override public Map<IgniteTxKey<K>, IgniteTxEntry<K, V>> readMap() {
        return readView == null ? Collections.<IgniteTxKey<K>, IgniteTxEntry<K, V>>emptyMap() : readView;
    }

    /** {@inheritDoc} */
    @Override public Map<IgniteTxKey<K>, IgniteTxEntry<K, V>> writeMap() {
        return writeView == null ? Collections.<IgniteTxKey<K>, IgniteTxEntry<K, V>>emptyMap() : writeView;
    }

    /** {@inheritDoc} */
    @Override public Collection<IgniteTxEntry<K, V>> allEntries() {
        return txMap == null ? Collections.<IgniteTxEntry<K, V>>emptySet() : txMap.values();
    }

    /** {@inheritDoc} */
    @Override public Collection<IgniteTxEntry<K, V>> readEntries() {
        return readView == null ? Collections.<IgniteTxEntry<K, V>>emptyList() : readView.values();
    }

    /** {@inheritDoc} */
    @Override public Collection<IgniteTxEntry<K, V>> writeEntries() {
        return writeView == null ? Collections.<IgniteTxEntry<K, V>>emptyList() : writeView.values();
    }

    /** {@inheritDoc} */
    @Nullable @Override public IgniteTxEntry<K, V> entry(IgniteTxKey<K> key) {
        return txMap == null ? null : txMap.get(key);
    }

    /** {@inheritDoc} */
    @Override public void seal() {
        if (readView != null)
            readView.seal();

        if (writeView != null)
            writeView.seal();
    }

    /** {@inheritDoc} */
    @Override public GridCacheReturn<V> implicitSingleResult() {
        return implicitRes;
    }

    /**
     * @param ret Result.
     */
    public void implicitSingleResult(GridCacheReturn<V> ret) {
        if (ret.invokeResult())
            implicitRes.mergeEntryProcessResults(ret);
        else
            implicitRes = ret;
    }

    /**
     * @return Flag indicating whether transaction needs return value.
     */
    public boolean needReturnValue() {
        return needRetVal;
    }

    /**
     * @param needRetVal Need return value flag.
     */
    public void needReturnValue(boolean needRetVal) {
        this.needRetVal = needRetVal;
    }

    /**
     * @param snd {@code True} if values in tx entries should be replaced with transformed values and sent
     * to remote nodes.
     */
    public void sendTransformedValues(boolean snd) {
        sndTransformedVals = snd;
    }

    /**
     * @return {@code True} if should be committed after lock is acquired.
     */
    protected boolean commitAfterLock() {
        return implicit() && (!dht() || colocated());
    }

    /** {@inheritDoc} */
    @SuppressWarnings({"RedundantTypeArguments"})
    @Nullable @Override public GridTuple<V> peek(
        GridCacheContext<K, V> cacheCtx,
        boolean failFast,
        K key,
        IgnitePredicate<Cache.Entry<K, V>>[] filter
    ) throws GridCacheFilterFailedException {
        IgniteTxEntry<K, V> e = txMap == null ? null : txMap.get(cacheCtx.txKey(key));

        if (e != null) {
            // We should look at tx entry previous value. If this is a user peek then previous
            // value is the same as value. If this is a filter evaluation peek then previous value holds
            // value visible to filter while value contains value enlisted for write.
            if (!F.isEmpty(filter) && !F.isAll(e.cached().wrapLazyValue(), filter))
                return e.hasPreviousValue() ? F.t(CU.<V>failed(failFast, e.previousValue())) : null;

            return e.hasPreviousValue() ? F.t(e.previousValue()) : null;
        }

        return null;
    }

    /** {@inheritDoc} */
    @Override public IgniteInternalFuture<Boolean> loadMissing(
        final GridCacheContext<K, V> cacheCtx,
        final boolean readThrough,
        boolean async,
        final Collection<? extends K> keys,
        boolean deserializePortable,
        final IgniteBiInClosure<K, V> c
    ) {
        if (!async) {
            try {
                if (!readThrough || !cacheCtx.readThrough()) {
                    for (K key : keys)
                        c.apply(key, null);

                    return new GridFinishedFuture<>(cctx.kernalContext(), false);
                }

                return new GridFinishedFuture<>(cctx.kernalContext(),
                    cacheCtx.store().loadAllFromStore(this, keys, c));
            }
            catch (IgniteCheckedException e) {
                return new GridFinishedFuture<>(cctx.kernalContext(), e);
            }
        }
        else
            return cctx.kernalContext().closure().callLocalSafe(
                new GPC<Boolean>() {
                    @Override public Boolean call() throws Exception {
                        if (!readThrough || !cacheCtx.readThrough()) {
                            for (K key : keys)
                                c.apply(key, null);

                            return false;
                        }

                        return cacheCtx.store().loadAllFromStore(IgniteTxLocalAdapter.this, keys, c);
                    }
                },
                true);
    }

    /**
     * Gets minimum version present in transaction.
     *
     * @return Minimum versions.
     */
    @Override public GridCacheVersion minVersion() {
        return minVer;
    }

    /**
     * @throws IgniteCheckedException If prepare step failed.
     */
    @SuppressWarnings({"CatchGenericClass"})
    public void userPrepare() throws IgniteCheckedException {
        if (state() != PREPARING) {
            if (timedOut())
                throw new IgniteTxTimeoutCheckedException("Transaction timed out: " + this);

            IgniteTxState state = state();

            setRollbackOnly();

            throw new IgniteCheckedException("Invalid transaction state for prepare [state=" + state + ", tx=" + this + ']');
        }

        checkValid();

        try {
            cctx.tm().prepareTx(this);
        }
        catch (IgniteCheckedException e) {
            throw e;
        }
        catch (Throwable e) {
            setRollbackOnly();

            throw new IgniteCheckedException("Transaction validation produced a runtime exception: " + this, e);
        }
    }

    /** {@inheritDoc} */
    @Override public void commit() throws IgniteCheckedException {
        try {
            commitAsync().get();
        }
        finally {
            cctx.tm().txContextReset();
        }
    }

    /** {@inheritDoc} */
    @Override public void prepare() throws IgniteCheckedException {
        prepareAsync().get();
    }

    /**
     * Checks that locks are in proper state for commit.
     *
     * @param entry Cache entry to check.
     */
    private void checkCommitLocks(GridCacheEntryEx<K, V> entry) {
        assert ownsLockUnsafe(entry) : "Lock is not owned for commit in PESSIMISTIC mode [entry=" + entry +
            ", tx=" + this + ']';
    }

    /**
     * Uncommits transaction by invalidating all of its entries.
     */
    @SuppressWarnings({"CatchGenericClass"})
    private void uncommit() {
        for (IgniteTxEntry<K, V> e : writeMap().values()) {
            try {
                GridCacheEntryEx<K, V> Entry = e.cached();

                if (e.op() != NOOP)
                    Entry.invalidate(null, xidVer);
            }
            catch (Throwable t) {
                U.error(log, "Failed to invalidate transaction entries while reverting a commit.", t);

                break;
            }
        }

        cctx.tm().uncommitTx(this);
    }

    /**
     * Gets cache entry for given key.
     *
     * @param cacheCtx Cache context.
     * @param key Key.
     * @return Cache entry.
     */
    protected GridCacheEntryEx<K, V> entryEx(GridCacheContext<K, V> cacheCtx, IgniteTxKey<K> key) {
        return cacheCtx.cache().entryEx(key.key());
    }

    /**
     * Gets cache entry for given key and topology version.
     *
     * @param cacheCtx Cache context.
     * @param key Key.
     * @param topVer Topology version.
     * @return Cache entry.
     */
    protected GridCacheEntryEx<K, V> entryEx(GridCacheContext<K, V> cacheCtx, IgniteTxKey<K> key, long topVer) {
        return cacheCtx.cache().entryEx(key.key(), topVer);
    }

    /**
     * Performs batch database operations. This commit must be called
     * before {@link #userCommit()}. This way if there is a DB failure,
     * cache transaction can still be rolled back.
     *
     * @param writeEntries Transaction write set.
     * @throws IgniteCheckedException If batch update failed.
     */
    @SuppressWarnings({"CatchGenericClass"})
    protected void batchStoreCommit(Iterable<IgniteTxEntry<K, V>> writeEntries) throws IgniteCheckedException {
        GridCacheStoreManager<K, V> store = store();

        if (store != null && store.writeThrough() && storeEnabled() &&
            (!internal() || groupLock()) && (near() || store.writeToStoreFromDht())) {
            try {
                if (writeEntries != null) {
                    Map<K, IgniteBiTuple<V, GridCacheVersion>> putMap = null;
                    List<K> rmvCol = null;
                    GridCacheStoreManager<K, V> writeStore = null;

                    boolean skipNear = near() && store.writeToStoreFromDht();

                    for (IgniteTxEntry<K, V> e : writeEntries) {
                        if (skipNear && e.cached().isNear())
                            continue;

                        boolean intercept = e.context().config().getInterceptor() != null;

                        if (intercept || !F.isEmpty(e.entryProcessors()))
                            e.cached().unswap(true, false);

                        GridTuple3<GridCacheOperation, V, byte[]> res = applyTransformClosures(e, false);

                        GridCacheContext<K, V> cacheCtx = e.context();

                        GridCacheOperation op = res.get1();
                        K key = e.key();
                        V val = res.get2();
                        GridCacheVersion ver = writeVersion();

                        if (op == CREATE || op == UPDATE) {
                            // Batch-process all removes if needed.
                            if (rmvCol != null && !rmvCol.isEmpty()) {
                                assert writeStore != null;

                                writeStore.removeAllFromStore(this, rmvCol);

                                // Reset.
                                rmvCol.clear();

                                writeStore = null;
                            }

                            // Batch-process puts if cache ID has changed.
                            if (writeStore != null && writeStore != cacheCtx.store() && putMap != null && !putMap.isEmpty()) {
                                writeStore.putAllToStore(this, putMap);

                                // Reset.
                                putMap.clear();

                                writeStore = null;
                            }

                            if (intercept) {
                                V old = e.cached().rawGetOrUnmarshal(true);

                                val = (V)cacheCtx.config().getInterceptor().onBeforePut(key, old, val);

                                if (val == null)
                                    continue;

                                val = cacheCtx.unwrapTemporary(val);
                            }

                            if (putMap == null)
                                putMap = new LinkedHashMap<>(writeMap().size(), 1.0f);

                            putMap.put(key, F.t(val, ver));

                            writeStore = cacheCtx.store();
                        }
                        else if (op == DELETE) {
                            // Batch-process all puts if needed.
                            if (putMap != null && !putMap.isEmpty()) {
                                assert writeStore != null;

                                writeStore.putAllToStore(this, putMap);

                                // Reset.
                                putMap.clear();

                                writeStore = null;
                            }

                            if (writeStore != null && writeStore != cacheCtx.store() && rmvCol != null && !rmvCol.isEmpty()) {
                                writeStore.removeAllFromStore(this, rmvCol);

                                // Reset.
                                rmvCol.clear();

                                writeStore = null;
                            }

                            if (intercept) {
                                V old = e.cached().rawGetOrUnmarshal(true);

                                IgniteBiTuple<Boolean, V> t = cacheCtx.config().<K, V>getInterceptor()
                                    .onBeforeRemove(key, old);

                                if (cacheCtx.cancelRemove(t))
                                    continue;
                            }

                            if (rmvCol == null)
                                rmvCol = new ArrayList<>();

                            rmvCol.add(key);

                            writeStore = cacheCtx.store();
                        }
                        else if (log.isDebugEnabled())
                            log.debug("Ignoring NOOP entry for batch store commit: " + e);
                    }

                    if (putMap != null && !putMap.isEmpty()) {
                        assert rmvCol == null || rmvCol.isEmpty();
                        assert writeStore != null;

                        // Batch put at the end of transaction.
                        writeStore.putAllToStore(this, putMap);
                    }

                    if (rmvCol != null && !rmvCol.isEmpty()) {
                        assert putMap == null || putMap.isEmpty();
                        assert writeStore != null;

                        // Batch remove at the end of transaction.
                        writeStore.removeAllFromStore(this, rmvCol);
                    }
                }

                // Commit while locks are held.
                store.txEnd(this, true);
            }
            catch (IgniteCheckedException ex) {
                commitError(ex);

                setRollbackOnly();

                // Safe to remove transaction from committed tx list because nothing was committed yet.
                cctx.tm().removeCommittedTx(this);

                throw ex;
            }
            catch (Throwable ex) {
                commitError(ex);

                setRollbackOnly();

                // Safe to remove transaction from committed tx list because nothing was committed yet.
                cctx.tm().removeCommittedTx(this);

                throw new IgniteCheckedException("Failed to commit transaction to database: " + this, ex);
            }
        }
    }

    /** {@inheritDoc} */
    @SuppressWarnings({"CatchGenericClass"})
    @Override public void userCommit() throws IgniteCheckedException {
        IgniteTxState state = state();

        if (state != COMMITTING) {
            if (timedOut())
                throw new IgniteTxTimeoutCheckedException("Transaction timed out: " + this);

            setRollbackOnly();

            throw new IgniteCheckedException("Invalid transaction state for commit [state=" + state + ", tx=" + this + ']');
        }

        checkValid();

        boolean empty = F.isEmpty(near() ? txMap : writeMap());

        // Register this transaction as completed prior to write-phase to
        // ensure proper lock ordering for removed entries.
        // We add colocated transaction to committed set even if it is empty to correctly order
        // locks on backup nodes.
        if (!empty || colocated())
            cctx.tm().addCommittedTx(this);

        if (groupLock())
            addGroupTxMapping(writeSet());

        if (!empty) {
            batchStoreCommit(writeMap().values());

            try {
                cctx.tm().txContext(this);

                long topVer = topologyVersion();

                /*
                 * Commit to cache. Note that for 'near' transaction we loop through all the entries.
                 */
                for (IgniteTxEntry<K, V> txEntry : (near() ? allEntries() : writeEntries())) {
                    GridCacheContext<K, V> cacheCtx = txEntry.context();

                    GridDrType drType = cacheCtx.isDrEnabled() ? DR_PRIMARY : DR_NONE;

                    UUID nodeId = txEntry.nodeId() == null ? this.nodeId : txEntry.nodeId();

                    try {
                        while (true) {
                            try {
                                GridCacheEntryEx<K, V> cached = txEntry.cached();

                                // Must try to evict near entries before committing from
                                // transaction manager to make sure locks are held.
                                if (!evictNearEntry(txEntry, false)) {
                                    if (cacheCtx.isNear() && cacheCtx.dr().receiveEnabled()) {
                                        cached.markObsolete(xidVer);

                                        break;
                                    }

                                    if (cached.detached())
                                        break;

                                    GridCacheEntryEx<K, V> nearCached = null;

                                    boolean metrics = true;

                                    if (updateNearCache(cacheCtx, txEntry.key(), topVer))
                                        nearCached = cacheCtx.dht().near().peekEx(txEntry.key());
                                    else if (cacheCtx.isNear() && txEntry.locallyMapped())
                                        metrics = false;

                                    boolean evt = !isNearLocallyMapped(txEntry, false);

                                    if (!F.isEmpty(txEntry.entryProcessors()) || !F.isEmpty(txEntry.filters()))
                                        txEntry.cached().unswap(true, false);

                                    GridTuple3<GridCacheOperation, V, byte[]> res = applyTransformClosures(txEntry,
                                        true);

                                    // For near local transactions we must record DHT version
                                    // in order to keep near entries on backup nodes until
                                    // backup remote transaction completes.
                                    if (cacheCtx.isNear()) {
                                        ((GridNearCacheEntry<K, V>)cached).recordDhtVersion(txEntry.dhtVersion());

                                        if (txEntry.op() == CREATE || txEntry.op() == UPDATE && txEntry.drExpireTime() == -1L) {
                                            ExpiryPolicy expiry = txEntry.expiry();

                                            if (expiry == null)
                                                expiry = cacheCtx.expiry();

                                            if (expiry != null) {
                                                Duration duration = cached.hasValue() ?
                                                    expiry.getExpiryForUpdate() : expiry.getExpiryForCreation();

                                                txEntry.ttl(CU.toTtl(duration));
                                            }
                                        }
                                    }

                                    GridCacheOperation op = res.get1();
                                    V val = res.get2();
                                    byte[] valBytes = res.get3();

                                    // Deal with DR conflicts.
                                    GridCacheVersion explicitVer = txEntry.drVersion() != null ?
                                        txEntry.drVersion() : writeVersion();

<<<<<<< HEAD
=======
                                    if (op == CREATE || op == UPDATE && txEntry.drExpireTime() == -1L) {
                                        ExpiryPolicy expiry = txEntry.expiry();

                                        if (expiry == null)
                                            expiry = cacheCtx.expiry();

                                        if (expiry != null) {
                                            Duration duration = cached.hasValue() ?
                                                expiry.getExpiryForUpdate() : expiry.getExpiryForCreation();

                                            long ttl = CU.toTtl(duration);

                                            txEntry.ttl(ttl);

                                            if (ttl == CU.TTL_ZERO)
                                                op = DELETE;
                                        }
                                    }

>>>>>>> 420c74f8
                                    boolean drNeedResolve = cacheCtx.conflictNeedResolve(cached.version(), explicitVer);

                                    if (drNeedResolve) {
                                        IgniteBiTuple<GridCacheOperation, GridCacheVersionConflictContext<K, V>>
                                            drRes = conflictResolve(op, txEntry.key(), val, valBytes, txEntry.ttl(),
                                                txEntry.drExpireTime(), explicitVer, cached);

                                        assert drRes != null;

                                        GridCacheVersionConflictContext<K, V> conflictCtx = drRes.get2();

                                        if (conflictCtx.isUseOld())
                                            op = NOOP;
                                        else if (conflictCtx.isUseNew()) {
                                            txEntry.ttl(conflictCtx.ttl());

                                            if (conflictCtx.newEntry().dataCenterId() != cctx.dataCenterId())
                                                txEntry.drExpireTime(conflictCtx.expireTime());
                                            else
                                                txEntry.drExpireTime(-1L);
                                        }
                                        else {
                                            assert conflictCtx.isMerge();

                                            op = drRes.get1();
                                            val = conflictCtx.mergeValue();
                                            valBytes = null;
                                            explicitVer = writeVersion();

                                            txEntry.ttl(conflictCtx.ttl());
                                            txEntry.drExpireTime(-1L);
                                        }
                                    }
                                    else
                                        // Nullify explicit version so that innerSet/innerRemove will work as usual.
                                        explicitVer = null;

                                    if (sndTransformedVals || drNeedResolve) {
                                        assert sndTransformedVals && cacheCtx.isReplicated() || drNeedResolve;

                                        txEntry.value(val, true, false);
                                        txEntry.valueBytes(valBytes);
                                        txEntry.op(op);
                                        txEntry.entryProcessors(null);
                                        txEntry.drVersion(explicitVer);
                                    }

                                    if (op == CREATE || op == UPDATE) {
                                        GridCacheUpdateTxResult<V> updRes = cached.innerSet(
                                            this,
                                            eventNodeId(),
                                            txEntry.nodeId(),
                                            val,
                                            valBytes,
                                            false,
                                            false,
                                            txEntry.ttl(),
                                            evt,
                                            metrics,
                                            topVer,
                                            null,
                                            cached.detached() ? DR_NONE : drType,
                                            txEntry.drExpireTime(),
                                            cached.isNear() ? null : explicitVer,
                                            CU.subjectId(this, cctx),
                                            resolveTaskName());

                                        if (nearCached != null && updRes.success())
                                            nearCached.innerSet(
                                                null,
                                                eventNodeId(),
                                                nodeId,
                                                val,
                                                valBytes,
                                                false,
                                                false,
                                                txEntry.ttl(),
                                                false,
                                                metrics,
                                                topVer,
                                                CU.<K, V>empty(),
                                                DR_NONE,
                                                txEntry.drExpireTime(),
                                                null,
                                                CU.subjectId(this, cctx),
                                                resolveTaskName());
                                    }
                                    else if (op == DELETE) {
                                        GridCacheUpdateTxResult<V> updRes = cached.innerRemove(
                                            this,
                                            eventNodeId(),
                                            txEntry.nodeId(),
                                            false,
                                            false,
                                            evt,
                                            metrics,
                                            topVer,
                                            null,
                                            cached.detached()  ? DR_NONE : drType,
                                            cached.isNear() ? null : explicitVer,
                                            CU.subjectId(this, cctx),
                                            resolveTaskName());

                                        if (nearCached != null && updRes.success())
                                            nearCached.innerRemove(
                                                null,
                                                eventNodeId(),
                                                nodeId,
                                                false,
                                                false,
                                                false,
                                                metrics,
                                                topVer,
                                                CU.<K, V>empty(),
                                                DR_NONE,
                                                null,
                                                CU.subjectId(this, cctx),
                                                resolveTaskName());
                                    }
                                    else if (op == RELOAD) {
                                        cached.innerReload(CU.<K, V>empty());

                                        if (nearCached != null)
                                            nearCached.innerReload(CU.<K, V>empty());
                                    }
                                    else if (op == READ) {
                                        ExpiryPolicy expiry = txEntry.expiry();

                                        if (expiry == null)
                                            expiry = cacheCtx.expiry();

                                        if (expiry != null) {
                                            Duration duration = expiry.getExpiryForAccess();

                                            if (duration != null)
                                                cached.updateTtl(null, CU.toTtl(duration));
                                        }

                                        if (log.isDebugEnabled())
                                            log.debug("Ignoring READ entry when committing: " + txEntry);
                                    }
                                    else {
                                        assert !groupLock() || txEntry.groupLockEntry() || ownsLock(txEntry.cached()):
                                            "Transaction does not own lock for group lock entry during  commit [tx=" +
                                                this + ", txEntry=" + txEntry + ']';

                                        if (txEntry.ttl() != CU.TTL_NOT_CHANGED)
                                            cached.updateTtl(null, txEntry.ttl());

                                        if (log.isDebugEnabled())
                                            log.debug("Ignoring NOOP entry when committing: " + txEntry);
                                    }
                                }

                                // Check commit locks after set, to make sure that
                                // we are not changing obsolete entries.
                                // (innerSet and innerRemove will throw an exception
                                // if an entry is obsolete).
                                if (txEntry.op() != READ && !txEntry.groupLockEntry())
                                    checkCommitLocks(cached);

                                // Break out of while loop.
                                break;
                            }
                            // If entry cached within transaction got removed.
                            catch (GridCacheEntryRemovedException ignored) {
                                if (log.isDebugEnabled())
                                    log.debug("Got removed entry during transaction commit (will retry): " + txEntry);

                                txEntry.cached(entryEx(cacheCtx, txEntry.txKey()), txEntry.keyBytes());
                            }
                        }
                    }
                    catch (Throwable ex) {
                        // We are about to initiate transaction rollback when tx has started to committing.
                        // Need to remove version from committed list.
                        cctx.tm().removeCommittedTx(this);

                        if (X.hasCause(ex, GridCacheIndexUpdateException.class) && cacheCtx.cache().isMongoDataCache()) {
                            if (log.isDebugEnabled())
                                log.debug("Failed to update mongo document index (transaction entry will " +
                                    "be ignored): " + txEntry);

                            // Set operation to NOOP.
                            txEntry.op(NOOP);

                            setRollbackOnly();

                            throw ex;
                        }
                        else {
                            IgniteCheckedException err = new IgniteTxHeuristicCheckedException("Failed to locally write to cache " +
                                "(all transaction entries will be invalidated, however there was a window when " +
                                "entries for this transaction were visible to others): " + this, ex);

                            U.error(log, "Heuristic transaction failure.", err);

                            commitErr.compareAndSet(null, err);

                            state(UNKNOWN);

                            try {
                                // Courtesy to minimize damage.
                                uncommit();
                            }
                            catch (Throwable ex1) {
                                U.error(log, "Failed to uncommit transaction: " + this, ex1);
                            }

                            throw err;
                        }
                    }
                }
            }
            finally {
                cctx.tm().txContextReset();
            }
        }
        else {
            GridCacheStoreManager<K, V> store = store();

            if (store != null && (!internal() || groupLock())) {
                try {
                    store.txEnd(this, true);
                }
                catch (IgniteCheckedException e) {
                    commitError(e);

                    setRollbackOnly();

                    cctx.tm().removeCommittedTx(this);

                    throw e;
                }
            }
        }

        // Do not unlock transaction entries if one-phase commit.
        if (!onePhaseCommit()) {
            if (doneFlag.compareAndSet(false, true)) {
                // Unlock all locks.
                cctx.tm().commitTx(this);

                boolean needsCompletedVersions = needsCompletedVersions();

                assert !needsCompletedVersions || completedBase != null;
                assert !needsCompletedVersions || committedVers != null;
                assert !needsCompletedVersions || rolledbackVers != null;
            }
        }
    }

    /**
     * Commits transaction to transaction manager. Used for one-phase commit transactions only.
     */
    public void tmCommit() {
        assert onePhaseCommit();

        if (doneFlag.compareAndSet(false, true)) {
            // Unlock all locks.
            cctx.tm().commitTx(this);

            state(COMMITTED);

            boolean needsCompletedVersions = needsCompletedVersions();

            assert !needsCompletedVersions || completedBase != null;
            assert !needsCompletedVersions || committedVers != null;
            assert !needsCompletedVersions || rolledbackVers != null;
        }
    }

    /** {@inheritDoc} */
    @Override public void completedVersions(
        GridCacheVersion completedBase,
        Collection<GridCacheVersion> committedVers,
        Collection<GridCacheVersion> rolledbackVers) {
        this.completedBase = completedBase;
        this.committedVers = committedVers;
        this.rolledbackVers = rolledbackVers;
    }

    /**
     * @return Completed base for ordering.
     */
    public GridCacheVersion completedBase() {
        return completedBase;
    }

    /**
     * @return Committed versions.
     */
    public Collection<GridCacheVersion> committedVersions() {
        return committedVers;
    }

    /**
     * @return Rolledback versions.
     */
    public Collection<GridCacheVersion> rolledbackVersions() {
        return rolledbackVers;
    }

    /** {@inheritDoc} */
    @Override public void userRollback() throws IgniteCheckedException {
        IgniteTxState state = state();

        if (state != ROLLING_BACK && state != ROLLED_BACK) {
            setRollbackOnly();

            throw new IgniteCheckedException("Invalid transaction state for rollback [state=" + state + ", tx=" + this + ']',
                commitErr.get());
        }

        if (doneFlag.compareAndSet(false, true)) {
            try {
                if (near())
                    // Must evict near entries before rolling back from
                    // transaction manager, so they will be removed from cache.
                    for (IgniteTxEntry<K, V> e : allEntries())
                        evictNearEntry(e, false);

                cctx.tm().rollbackTx(this);

                GridCacheStoreManager<K, V> store = store();

                if (store != null && (near() || store.writeToStoreFromDht())) {
                    if (!internal() || groupLock())
                        store.txEnd(this, false);
                }
            }
            catch (Error | IgniteCheckedException | RuntimeException e) {
                U.addLastCause(e, commitErr.get(), log);

                throw e;
            }
        }
    }

    /**
     * Checks if there is a cached or swapped value for
     * {@link #getAllAsync(GridCacheContext, Collection, GridCacheEntryEx, boolean, IgnitePredicate[])} method.
     *
     * @param cacheCtx Cache context.
     * @param keys Key to enlist.
     * @param cached Cached entry, if called from entry wrapper.
     * @param expiryPlc Explicitly specified expiry policy for entry.
     * @param map Return map.
     * @param missed Map of missed keys.
     * @param keysCnt Keys count (to avoid call to {@code Collection.size()}).
     * @param deserializePortable Deserialize portable flag.
     * @param filter Filter to test.
     * @throws IgniteCheckedException If failed.
     * @return Enlisted keys.
     */
    @SuppressWarnings({"RedundantTypeArguments"})
    private Collection<K> enlistRead(
        final GridCacheContext<K, V> cacheCtx,
        Collection<? extends K> keys,
        @Nullable GridCacheEntryEx<K, V> cached,
        @Nullable ExpiryPolicy expiryPlc,
        Map<K, V> map,
        Map<K, GridCacheVersion> missed,
        int keysCnt,
        boolean deserializePortable,
        IgnitePredicate<Cache.Entry<K, V>>[] filter) throws IgniteCheckedException {
        assert !F.isEmpty(keys);
        assert keysCnt == keys.size();
        assert cached == null || F.first(keys).equals(cached.key());

        cacheCtx.checkSecurity(GridSecurityPermission.CACHE_READ);

        groupLockSanityCheck(cacheCtx, keys);

        boolean single = keysCnt == 1;

        Collection<K> lockKeys = null;

        long topVer = topologyVersion();

        // In this loop we cover only read-committed or optimistic transactions.
        // Transactions that are pessimistic and not read-committed are covered
        // outside of this loop.
        for (K key : keys) {
            if (key == null)
                continue;

            if (pessimistic() && !readCommitted())
                addActiveCache(cacheCtx);

            IgniteTxKey<K> txKey = cacheCtx.txKey(key);

            // Check write map (always check writes first).
            IgniteTxEntry<K, V> txEntry = entry(txKey);

            // Either non-read-committed or there was a previous write.
            if (txEntry != null) {
                if (cacheCtx.isAll(txEntry.cached(), filter)) {
                    V val = txEntry.value();

                    // Read value from locked entry in group-lock transaction as well.
                    if (txEntry.hasValue()) {
                        if (!F.isEmpty(txEntry.entryProcessors()))
                            val = txEntry.applyEntryProcessors(val);

                        if (val != null) {
                            V val0 = val;

                            if (cacheCtx.portableEnabled())
                                val0 = (V)cacheCtx.unwrapPortableIfNeeded(val, !deserializePortable);

                            map.put(key, val0);
                        }
                    }
                    else {
                        assert txEntry.op() == TRANSFORM || (groupLock() && !txEntry.groupLockEntry());

                        while (true) {
                            try {
                                Object transformClo =
                                    (txEntry.op() == TRANSFORM  && cctx.gridEvents().isRecordable(EVT_CACHE_OBJECT_READ)) ?
                                        F.first(txEntry.entryProcessors()) : null;

                                val = txEntry.cached().innerGet(this,
                                    /*swap*/true,
                                    /*read-through*/false,
                                    /*fail fast*/true,
                                    /*unmarshal*/true,
                                    /*metrics*/true,
                                    /*event*/true,
                                    /*temporary*/false,
                                    CU.subjectId(this, cctx),
                                    transformClo,
                                    resolveTaskName(),
                                    filter,
                                    null);

                                if (val != null) {
                                    if (!readCommitted())
                                        txEntry.readValue(val);

                                    if (!F.isEmpty(txEntry.entryProcessors()))
                                        val = txEntry.applyEntryProcessors(val);

                                    V val0 = val;

                                    if (cacheCtx.portableEnabled())
                                        val0 = (V)cacheCtx.unwrapPortableIfNeeded(val, !deserializePortable);

                                    map.put(key, val0);
                                }
                                else
                                    missed.put(key, txEntry.cached().version());

                                break;
                            }
                            catch (GridCacheFilterFailedException e) {
                                if (log.isDebugEnabled())
                                    log.debug("Filter validation failed for entry: " + txEntry);

                                if (!readCommitted())
                                    txEntry.readValue(e.<V>value());
                            }
                            catch (GridCacheEntryRemovedException ignored) {
                                txEntry.cached(entryEx(cacheCtx, txEntry.txKey(), topVer), txEntry.keyBytes());
                            }
                        }
                    }
                }
            }
            // First time access within transaction.
            else {
                if (lockKeys == null)
                    lockKeys = single ? (Collection<K>)keys : new ArrayList<K>(keysCnt);

                if (!single)
                    lockKeys.add(key);

                while (true) {
                    GridCacheEntryEx<K, V> entry;

                    if (cached != null) {
                        entry = cached;

                        cached = null;
                    }
                    else
                        entry = entryEx(cacheCtx, txKey, topVer);

                    try {
                        GridCacheVersion ver = entry.version();

                        V val = null;

                        if (!pessimistic() || readCommitted() || groupLock()) {
                            IgniteCacheExpiryPolicy accessPlc =
                                optimistic() ? accessPolicy(cacheCtx, txKey, expiryPlc) : null;

                            // This call will check for filter.
                            val = entry.innerGet(this,
                                /*swap*/true,
                                /*no read-through*/false,
                                /*fail-fast*/true,
                                /*unmarshal*/true,
                                /*metrics*/true,
                                /*event*/true,
                                /*temporary*/false,
                                CU.subjectId(this, cctx),
                                null,
                                resolveTaskName(),
                                filter,
                                accessPlc);

                            if (val != null) {
                                V val0 = val;

                                if (cacheCtx.portableEnabled())
                                    val0 = (V)cacheCtx.unwrapPortableIfNeeded(val, !deserializePortable);

                                map.put(key, val0);
                            }
                            else
                                missed.put(key, ver);
                        }
                        else
                            // We must wait for the lock in pessimistic mode.
                            missed.put(key, ver);

                        if (!readCommitted()) {
                            txEntry = addEntry(READ,
                                val,
                                null,
                                null,
                                entry,
                                expiryPlc,
                                filter,
                                true,
                                -1L,
                                -1L,
                                null);

                            if (groupLock())
                                txEntry.groupLockEntry(true);

                            // As optimization, mark as checked immediately
                            // for non-pessimistic if value is not null.
                            if (val != null && !pessimistic())
                                txEntry.markValid();
                        }

                        break; // While.
                    }
                    catch (GridCacheEntryRemovedException ignored) {
                        if (log.isDebugEnabled())
                            log.debug("Got removed entry in transaction getAllAsync(..) (will retry): " + key);
                    }
                    catch (GridCacheFilterFailedException e) {
                        if (log.isDebugEnabled())
                            log.debug("Filter validation failed for entry: " + entry);

                        if (!readCommitted()) {
                            // Value for which failure occurred.
                            V val = e.<V>value();

                            txEntry = addEntry(READ,
                                val,
                                null,
                                null,
                                entry,
                                expiryPlc,
                                CU.<K, V>empty(),
                                false,
                                -1L,
                                -1L,
                                null);

                            // Mark as checked immediately for non-pessimistic.
                            if (val != null && !pessimistic())
                                txEntry.markValid();
                        }

                        break; // While loop.
                    }
                }
            }
        }

        return lockKeys != null ? lockKeys : Collections.<K>emptyList();
    }

    /**
     * @param ctx Cache context.
     * @param key Key.
     * @param expiryPlc Expiry policy.
     * @return Expiry policy wrapper for entries accessed locally in optimistic transaction.
     */
    protected IgniteCacheExpiryPolicy accessPolicy(
        GridCacheContext ctx,
        IgniteTxKey<K> key,
        @Nullable ExpiryPolicy expiryPlc
    ) {
        return null;
    }

    /**
     * Adds skipped key.
     *
     * @param skipped Skipped set (possibly {@code null}).
     * @param key Key to add.
     * @return Skipped set.
     */
    private Set<K> skip(Set<K> skipped, K key) {
        if (skipped == null)
            skipped = new GridLeanSet<>();

        skipped.add(key);

        if (log.isDebugEnabled())
            log.debug("Added key to skipped set: " + key);

        return skipped;
    }

    /**
     * Loads all missed keys for
     * {@link #getAllAsync(GridCacheContext, Collection, GridCacheEntryEx, boolean, IgnitePredicate[])} method.
     *
     * @param cacheCtx Cache context.
     * @param map Return map.
     * @param missedMap Missed keys.
     * @param redos Keys to retry.
     * @param deserializePortable Deserialize portable flag.
     * @param filter Filter.
     * @return Loaded key-value pairs.
     */
    private IgniteInternalFuture<Map<K, V>> checkMissed(
        final GridCacheContext<K, V> cacheCtx,
        final Map<K, V> map,
        final Map<K, GridCacheVersion> missedMap,
        @Nullable final Collection<K> redos,
        final boolean deserializePortable,
        final IgnitePredicate<Cache.Entry<K, V>>[] filter
    ) {
        assert redos != null || pessimistic();

        if (log.isDebugEnabled())
            log.debug("Loading missed values for missed map: " + missedMap);

        final Collection<K> loaded = new HashSet<>();

        return new GridEmbeddedFuture<>(cctx.kernalContext(),
            loadMissing(
                cacheCtx,
                true, false, missedMap.keySet(), deserializePortable, new CI2<K, V>() {
                /** */
                private GridCacheVersion nextVer;

                @Override public void apply(K key, V val) {
                    if (isRollbackOnly()) {
                        if (log.isDebugEnabled())
                            log.debug("Ignoring loaded value for read because transaction was rolled back: " +
                                IgniteTxLocalAdapter.this);

                        return;
                    }

                    GridCacheVersion ver = missedMap.get(key);

                    if (ver == null) {
                        if (log.isDebugEnabled())
                            log.debug("Value from storage was never asked for [key=" + key + ", val=" + val + ']');

                        return;
                    }

                    V visibleVal = val;

                    IgniteTxKey<K> txKey = cacheCtx.txKey(key);

                    IgniteTxEntry<K, V> txEntry = entry(txKey);

                    if (txEntry != null) {
                        if (!readCommitted())
                            txEntry.readValue(val);

                        if (!F.isEmpty(txEntry.entryProcessors()))
                            visibleVal = txEntry.applyEntryProcessors(visibleVal);
                    }

                    // In pessimistic mode we hold the lock, so filter validation
                    // should always be valid.
                    if (pessimistic())
                        ver = null;

                    // Initialize next version.
                    if (nextVer == null)
                        nextVer = cctx.versions().next(topologyVersion());

                    while (true) {
                        assert txEntry != null || readCommitted() || groupLock();

                        GridCacheEntryEx<K, V> e = txEntry == null ? entryEx(cacheCtx, txKey) : txEntry.cached();

                        try {
                            boolean pass = cacheCtx.isAll(e, filter);

                            // Must initialize to true since even if filter didn't pass,
                            // we still record the transaction value.
                            boolean set = true;

                            if (pass) {
                                try {
                                    set = e.versionedValue(val, ver, nextVer);
                                }
                                catch (GridCacheEntryRemovedException ignore) {
                                    if (log.isDebugEnabled())
                                        log.debug("Got removed entry in transaction getAll method " +
                                            "(will try again): " + e);

                                    if (pessimistic() && !readCommitted() && !isRollbackOnly() &&
                                        (!groupLock() || F.eq(e.key(), groupLockKey()))) {
                                        U.error(log, "Inconsistent transaction state (entry got removed while " +
                                            "holding lock) [entry=" + e + ", tx=" + IgniteTxLocalAdapter.this + "]");

                                        setRollbackOnly();

                                        return;
                                    }

                                    if (txEntry != null)
                                        txEntry.cached(entryEx(cacheCtx, txKey), txEntry.keyBytes());

                                    continue; // While loop.
                                }
                            }

                            // In pessimistic mode, we should always be able to set.
                            assert set || !pessimistic();

                            if (readCommitted() || groupLock()) {
                                cacheCtx.evicts().touch(e, topologyVersion());

                                if (pass && visibleVal != null)
                                    map.put(key, visibleVal);
                            }
                            else {
                                assert txEntry != null;

                                if (set || F.isEmptyOrNulls(filter)) {
                                    txEntry.setAndMarkValid(val);

                                    if (pass && visibleVal != null)
                                        map.put(key, visibleVal);
                                }
                                else {
                                    assert !pessimistic() : "Pessimistic transaction should not have to redo gets: " +
                                        this;

                                    if (log.isDebugEnabled())
                                        log.debug("Failed to set versioned value for entry (will redo): " + e);

                                    redos.add(key);
                                }
                            }

                            loaded.add(key);

                            if (log.isDebugEnabled())
                                log.debug("Set value loaded from store into entry from transaction [set=" + set +
                                    ", matchVer=" + ver + ", newVer=" + nextVer + ", entry=" + e + ']');

                            break; // While loop.
                        }
                        catch (IgniteCheckedException ex) {
                            throw new IgniteException("Failed to put value for cache entry: " + e, ex);
                        }
                    }
                }
            }),
            new C2<Boolean, Exception, Map<K, V>>() {
                @Override public Map<K, V> apply(Boolean b, Exception e) {
                    if (e != null) {
                        setRollbackOnly();

                        throw new GridClosureException(e);
                    }

                    if (!b && !readCommitted()) {
                        // There is no store - we must mark the entries.
                        for (K key : missedMap.keySet()) {
                            IgniteTxEntry<K, V> txEntry = entry(cacheCtx.txKey(key));

                            if (txEntry != null)
                                txEntry.markValid();
                        }
                    }

                    if (readCommitted()) {
                        Collection<K> notFound = new HashSet<>(missedMap.keySet());

                        notFound.removeAll(loaded);

                        // In read-committed mode touch entries that have just been read.
                        for (K key : notFound) {
                            IgniteTxEntry<K, V> txEntry = entry(cacheCtx.txKey(key));

                            GridCacheEntryEx<K, V> entry = txEntry == null ? cacheCtx.cache().peekEx(key) :
                                txEntry.cached();

                            if (entry != null)
                                cacheCtx.evicts().touch(entry, topologyVersion());
                        }
                    }

                    return map;
                }
            });
    }

    /** {@inheritDoc} */
    @Override public IgniteInternalFuture<Map<K, V>> getAllAsync(
        final GridCacheContext<K, V> cacheCtx,
        Collection<? extends K> keys,
        @Nullable GridCacheEntryEx<K, V> cached,
        final boolean deserializePortable,
        final IgnitePredicate<Cache.Entry<K, V>>[] filter) {
        if (F.isEmpty(keys))
            return new GridFinishedFuture<>(cctx.kernalContext(), Collections.<K, V>emptyMap());

        init();

        int keysCnt = keys.size();

        boolean single = keysCnt == 1;

        try {
            checkValid();

            final Map<K, V> retMap = new GridLeanMap<>(keysCnt);

            final Map<K, GridCacheVersion> missed = new GridLeanMap<>(pessimistic() ? keysCnt : 0);

            GridCacheProjectionImpl<K, V> prj = cacheCtx.projectionPerCall();

            ExpiryPolicy expiryPlc = prj != null ? prj.expiry() : null;

            final Collection<K> lockKeys = enlistRead(cacheCtx,
                keys,
                cached,
                expiryPlc,
                retMap,
                missed,
                keysCnt,
                deserializePortable,
                filter);

            if (single && missed.isEmpty())
                return new GridFinishedFuture<>(cctx.kernalContext(), retMap);

            // Handle locks.
            if (pessimistic() && !readCommitted() && !groupLock()) {
                if (expiryPlc == null)
                    expiryPlc = cacheCtx.expiry();

                long accessTtl = expiryPlc != null ? CU.toTtl(expiryPlc.getExpiryForAccess()) : CU.TTL_NOT_CHANGED;

                IgniteInternalFuture<Boolean> fut = cacheCtx.cache().txLockAsync(lockKeys,
                    lockTimeout(),
                    this,
                    true,
                    true,
                    isolation,
                    isInvalidate(),
                    accessTtl,
                    CU.<K, V>empty());

                PLC2<Map<K, V>> plc2 = new PLC2<Map<K, V>>() {
                    @Override public IgniteInternalFuture<Map<K, V>> postLock() throws IgniteCheckedException {
                        if (log.isDebugEnabled())
                            log.debug("Acquired transaction lock for read on keys: " + lockKeys);

                        // Load keys only after the locks have been acquired.
                        for (K key : lockKeys) {
                            if (retMap.containsKey(key))
                                // We already have a return value.
                                continue;

                            IgniteTxKey<K> txKey = cacheCtx.txKey(key);

                            IgniteTxEntry<K, V> txEntry = entry(txKey);

                            assert txEntry != null;

                            // Check if there is cached value.
                            while (true) {
                                GridCacheEntryEx<K, V> cached = txEntry.cached();

                                try {
                                    Object transformClo =
                                        (!F.isEmpty(txEntry.entryProcessors()) &&
                                            cctx.gridEvents().isRecordable(EVT_CACHE_OBJECT_READ)) ?
                                            F.first(txEntry.entryProcessors()) : null;

                                    V val = cached.innerGet(IgniteTxLocalAdapter.this,
                                        cacheCtx.isSwapOrOffheapEnabled(),
                                        /*read-through*/false,
                                        /*fail-fast*/true,
                                        /*unmarshal*/true,
                                        /*metrics*/true,
                                        /*events*/true,
                                        /*temporary*/true,
                                        CU.subjectId(IgniteTxLocalAdapter.this, cctx),
                                        transformClo,
                                        resolveTaskName(),
                                        filter,
                                        null);

                                    // If value is in cache and passed the filter.
                                    if (val != null) {
                                        missed.remove(key);

                                        txEntry.setAndMarkValid(val);

                                        if (!F.isEmpty(txEntry.entryProcessors()))
                                            val = txEntry.applyEntryProcessors(val);

                                        if (cacheCtx.portableEnabled())
                                            val = (V)cacheCtx.unwrapPortableIfNeeded(val, !deserializePortable);

                                        retMap.put(key, val);
                                    }

                                    // Even though we bring the value back from lock acquisition,
                                    // we still need to recheck primary node for consistent values
                                    // in case of concurrent transactional locks.

                                    break; // While.
                                }
                                catch (GridCacheEntryRemovedException ignore) {
                                    if (log.isDebugEnabled())
                                        log.debug("Got removed exception in get postLock (will retry): " +
                                            cached);

                                    txEntry.cached(entryEx(cacheCtx, txKey), txEntry.keyBytes());
                                }
                                catch (GridCacheFilterFailedException e) {
                                    // Failed value for the filter.
                                    V val = e.value();

                                    if (val != null) {
                                        // If filter fails after lock is acquired, we don't reload,
                                        // regardless if value is null or not.
                                        missed.remove(key);

                                        txEntry.setAndMarkValid(val);
                                    }

                                    break; // While.
                                }
                            }
                        }

                        if (!missed.isEmpty() && (cacheCtx.isReplicated() || cacheCtx.isLocal()))
                            return checkMissed(cacheCtx, retMap, missed, null, deserializePortable, filter);

                        return new GridFinishedFuture<>(cctx.kernalContext(), Collections.<K, V>emptyMap());
                    }
                };

                FinishClosure<Map<K, V>> finClos = new FinishClosure<Map<K, V>>() {
                    @Override Map<K, V> finish(Map<K, V> loaded) {
                        retMap.putAll(loaded);

                        return retMap;
                    }
                };

                if (fut.isDone()) {
                    try {
                        IgniteInternalFuture<Map<K, V>> fut1 = plc2.apply(fut.get(), null);

                        return fut1.isDone() ?
                            new GridFinishedFutureEx<>(finClos.apply(fut1.get(), null)) :
                            new GridEmbeddedFuture<>(cctx.kernalContext(), fut1, finClos);
                    }
                    catch (GridClosureException e) {
                        return new GridFinishedFuture<>(cctx.kernalContext(), e.unwrap());
                    }
                    catch (IgniteCheckedException e) {
                        try {
                            return plc2.apply(false, e);
                        }
                        catch (Exception e1) {
                            return new GridFinishedFuture<>(cctx.kernalContext(), e1);
                        }
                    }
                }
                else {
                    return new GridEmbeddedFuture<>(
                        cctx.kernalContext(),
                        fut,
                        plc2,
                        finClos);
                }
            }
            else {
                assert optimistic() || readCommitted() || groupLock();

                final Collection<K> redos = new ArrayList<>();

                if (!missed.isEmpty()) {
                    if (!readCommitted())
                        for (Iterator<K> it = missed.keySet().iterator(); it.hasNext(); )
                            if (retMap.containsKey(it.next()))
                                it.remove();

                    if (missed.isEmpty())
                        return new GridFinishedFuture<>(cctx.kernalContext(), retMap);

                    return new GridEmbeddedFuture<>(
                        cctx.kernalContext(),
                        // First future.
                        checkMissed(cacheCtx, retMap, missed, redos, deserializePortable, filter),
                        // Closure that returns another future, based on result from first.
                        new PMC<Map<K, V>>() {
                            @Override public IgniteInternalFuture<Map<K, V>> postMiss(Map<K, V> map) {
                                if (redos.isEmpty())
                                    return new GridFinishedFuture<>(cctx.kernalContext(),
                                        Collections.<K, V>emptyMap());

                                if (log.isDebugEnabled())
                                    log.debug("Starting to future-recursively get values for keys: " + redos);

                                // Future recursion.
                                return getAllAsync(cacheCtx, redos, null, deserializePortable, filter);
                            }
                        },
                        // Finalize.
                        new FinishClosure<Map<K, V>>() {
                            @Override Map<K, V> finish(Map<K, V> loaded) {
                                for (Map.Entry<K, V> entry : loaded.entrySet()) {
                                    IgniteTxEntry<K, V> txEntry = entry(cacheCtx.txKey(entry.getKey()));

                                    V val = entry.getValue();

                                    if (!readCommitted())
                                        txEntry.readValue(val);

                                    if (!F.isEmpty(txEntry.entryProcessors()))
                                        val = txEntry.applyEntryProcessors(val);

                                    retMap.put(entry.getKey(), val);
                                }

                                return retMap;
                            }
                        }
                    );
                }

                return new GridFinishedFuture<>(cctx.kernalContext(), retMap);
            }
        }
        catch (IgniteCheckedException e) {
            setRollbackOnly();

            return new GridFinishedFuture<>(cctx.kernalContext(), e);
        }
    }

    /** {@inheritDoc} */
    @SuppressWarnings("unchecked")
    @Override public IgniteInternalFuture<GridCacheReturn<V>> putAllAsync(
        GridCacheContext<K, V> cacheCtx,
        Map<? extends K, ? extends V> map,
        boolean retval,
        @Nullable GridCacheEntryEx<K, V> cached,
        long ttl,
        IgnitePredicate<Cache.Entry<K, V>>[] filter
    ) {
        return (IgniteInternalFuture<GridCacheReturn<V>>)putAllAsync0(cacheCtx,
            map,
            null,
            null,
            null,
            retval,
            cached,
            filter);
    }

    /** {@inheritDoc} */
    @Override public IgniteInternalFuture<?> putAllDrAsync(
        GridCacheContext<K, V> cacheCtx,
        Map<? extends K, GridCacheDrInfo<V>> drMap
    ) {
        return putAllAsync0(cacheCtx,
            null,
            null,
            null,
            drMap,
            false,
            null,
            null);
    }

    /** {@inheritDoc} */
    @SuppressWarnings("unchecked")
    @Override public <T> IgniteInternalFuture<GridCacheReturn<Map<K, EntryProcessorResult<T>>>> invokeAsync(
        GridCacheContext<K, V> cacheCtx,
        @Nullable Map<? extends K, ? extends EntryProcessor<K, V, Object>> map,
        Object... invokeArgs
    ) {
        return (IgniteInternalFuture<GridCacheReturn<Map<K, EntryProcessorResult<T>>>>)putAllAsync0(cacheCtx,
            null,
            map,
            invokeArgs,
            null,
            true,
            null,
            null);
    }

    /** {@inheritDoc} */
    @Override public IgniteInternalFuture<?> removeAllDrAsync(
        GridCacheContext<K, V> cacheCtx,
        Map<? extends K, GridCacheVersion> drMap
    ) {
        return removeAllAsync0(cacheCtx, null, drMap, null, false, null);
    }

    /**
     * Checks filter for non-pessimistic transactions.
     *
     * @param cached Cached entry.
     * @param filter Filter to check.
     * @return {@code True} if passed or pessimistic.
     * @throws IgniteCheckedException If failed.
     */
    private boolean filter(GridCacheEntryEx<K, V> cached,
<<<<<<< HEAD
        IgnitePredicate<CacheEntry<K, V>>[] filter) throws IgniteCheckedException {
        return pessimistic() || (optimistic() && implicit()) || cached.context().isAll(cached, filter);
=======
        IgnitePredicate<Cache.Entry<K, V>>[] filter) throws IgniteCheckedException {
        return pessimistic() || cached.context().isAll(cached, filter);
>>>>>>> 420c74f8
    }

    /**
     * Internal routine for <tt>putAll(..)</tt>
     *
     * @param cacheCtx Cache context.
     * @param keys Keys to enlist.
     * @param cached Cached entry.
     * @param expiryPlc Explicitly specified expiry policy for entry.
     * @param implicit Implicit flag.
     * @param lookup Value lookup map ({@code null} for remove).
     * @param invokeMap Map with entry processors for invoke operation.
     * @param invokeArgs Optional arguments for EntryProcessor.
     * @param retval Flag indicating whether a value should be returned.
     * @param lockOnly If {@code true}, then entry will be enlisted as noop.
     * @param filter User filters.
     * @param ret Return value.
     * @param enlisted Collection of keys enlisted into this transaction.
     * @param drPutMap DR put map (optional).
     * @param drRmvMap DR remove map (optional).
     * @return Future with skipped keys (the ones that didn't pass filter for pessimistic transactions).
     */
    protected IgniteInternalFuture<Set<K>> enlistWrite(
        final GridCacheContext<K, V> cacheCtx,
        Collection<? extends K> keys,
        @Nullable GridCacheEntryEx<K, V> cached,
        @Nullable ExpiryPolicy expiryPlc,
        boolean implicit,
        @Nullable Map<? extends K, ? extends V> lookup,
        @Nullable Map<? extends K, EntryProcessor<K, V, Object>> invokeMap,
        @Nullable Object[] invokeArgs,
        boolean retval,
        boolean lockOnly,
        IgnitePredicate<Cache.Entry<K, V>>[] filter,
        final GridCacheReturn<V> ret,
        Collection<K> enlisted,
        @Nullable Map<? extends K, GridCacheDrInfo<V>> drPutMap,
        @Nullable Map<? extends K, GridCacheVersion> drRmvMap
    ) {
        assert cached == null || keys.size() == 1;
        assert cached == null || F.first(keys).equals(cached.key());

        try {
            addActiveCache(cacheCtx);
        }
        catch (IgniteCheckedException e) {
            return new GridFinishedFuture<>(cctx.kernalContext(), e);
        }

        Set<K> skipped = null;

        boolean rmv = lookup == null && invokeMap == null;

        Set<K> missedForLoad = null;

        try {
            // Set transform flag for transaction.
            if (invokeMap != null)
                transform = true;

            assert !transform || retval;

            groupLockSanityCheck(cacheCtx, keys);

            for (K key : keys) {
                if (key == null) {
                    setRollbackOnly();

                    throw new NullPointerException("Null key.");
                }

                V val = rmv || lookup == null ? null : lookup.get(key);
                EntryProcessor entryProcessor = invokeMap == null ? null : invokeMap.get(key);

                GridCacheVersion drVer;
                long drTtl;
                long drExpireTime;

                if (drPutMap != null) {
                    GridCacheDrInfo<V> info = drPutMap.get(key);

                    assert info != null;

                    drVer = info.version();
                    drTtl = info.ttl();
                    drExpireTime = info.expireTime();
                }
                else if (drRmvMap != null) {
                    assert drRmvMap.get(key) != null;

                    drVer = drRmvMap.get(key);
                    drTtl = -1L;
                    drExpireTime = -1L;
                }
                else {
                    drVer = null;
                    drTtl = -1L;
                    drExpireTime = -1L;
                }

                if (!rmv && val == null && entryProcessor == null) {
                    setRollbackOnly();

                    throw new NullPointerException("Null value.");
                }

                if (cacheCtx.portableEnabled())
                    key = (K)cacheCtx.marshalToPortable(key);

                IgniteTxKey<K> txKey = cacheCtx.txKey(key);

                IgniteTxEntry<K, V> txEntry = entry(txKey);

                // First time access.
                if (txEntry == null) {
                    while (true) {
                        GridCacheEntryEx<K, V> entry;

                        if (cached != null) {
                            entry = cached;

                            cached = null;
                        }
                        else {
                            entry = entryEx(cacheCtx, txKey, topologyVersion());

                            entry.unswap(true, false);
                        }

                        try {
                            // Check if lock is being explicitly acquired by the same thread.
                            if (!implicit && cctx.kernalContext().config().isCacheSanityCheckEnabled() &&
                                entry.lockedByThread(threadId, xidVer))
                                throw new IgniteCheckedException("Cannot access key within transaction if lock is " +
                                    "externally held [key=" + key + ", entry=" + entry + ", xidVer=" + xidVer +
                                    ", threadId=" + threadId +
                                    ", locNodeId=" + cctx.localNodeId() + ']');

                            V old = null;

                            boolean readThrough = !F.isEmptyOrNulls(filter) && !F.isAlwaysTrue(filter);

                            if (optimistic() && !implicit()) {
                                try {
                                    // Should read through if filter is specified.
                                    old = entry.innerGet(this,
                                        /*swap*/false,
                                        /*read-through*/readThrough && cacheCtx.loadPreviousValue(),
                                        /*fail-fast*/false,
                                        /*unmarshal*/retval,
                                        /*metrics*/retval,
                                        /*events*/retval,
                                        /*temporary*/false,
                                        CU.subjectId(this, cctx),
                                        entryProcessor,
                                        resolveTaskName(),
                                        CU.<K, V>empty(),
                                        null);
                                }
                                catch (ClusterTopologyException e) {
                                    entry.context().evicts().touch(entry, topologyVersion());

                                    throw e;
                                }
                                catch (GridCacheFilterFailedException e) {
                                    e.printStackTrace();

                                    assert false : "Empty filter failed: " + e;
                                }
                            }
                            else
                                old = retval ? entry.rawGetOrUnmarshal(false) : entry.rawGet();

                            if (!filter(entry, filter)) {
                                skipped = skip(skipped, key);

                                ret.set(old, false);

                                if (!readCommitted() && old != null) {
                                    // Enlist failed filters as reads for non-read-committed mode,
                                    // so future ops will get the same values.
                                    txEntry = addEntry(READ,
                                        old,
                                        null,
                                        null,
                                        entry,
                                        null,
                                        CU.<K, V>empty(),
                                        false,
                                        -1L,
                                        -1L,
                                        null);

                                    txEntry.markValid();
                                }

                                if (readCommitted() || old == null)
                                    cacheCtx.evicts().touch(entry, topologyVersion());

                                break; // While.
                            }

                            final GridCacheOperation op = lockOnly ? NOOP : rmv ? DELETE :
                                entryProcessor != null ? TRANSFORM : old != null ? UPDATE : CREATE;

                            txEntry = addEntry(op,
                                val,
                                entryProcessor,
                                invokeArgs,
                                entry,
                                expiryPlc,
                                filter,
                                true,
                                drTtl,
                                drExpireTime,
                                drVer);

                            if (!implicit() && readCommitted())
                                cacheCtx.evicts().touch(entry, topologyVersion());

                            if (groupLock() && !lockOnly)
                                txEntry.groupLockEntry(true);

                            enlisted.add(key);

                            if ((!pessimistic() && !implicit()) || (groupLock() && !lockOnly)) {
                                txEntry.markValid();

                                if (old == null) {
                                    boolean load = retval && !readThrough;

                                    if (load) {
                                        if (missedForLoad == null)
                                            missedForLoad = new HashSet<>();

                                        missedForLoad.add(key);
                                    }
                                    else {
                                        assert !transform;
                                        assert txEntry.op() != TRANSFORM;

                                        if (retval)
                                            ret.set(null, true);
                                        else
                                            ret.success(true);
                                    }
                                }
                                else {
                                    if (retval && !transform)
                                        ret.set(old, true);
                                    else {
                                        if (txEntry.op() == TRANSFORM)
                                            addInvokeResult(txEntry, old, ret);
                                        else
                                            ret.success(true);
                                    }
                                }
                            }
                            // Pessimistic.
                            else {
                                if (retval && !transform)
                                    ret.set(old, true);
                                else
                                    ret.success(true);
                            }

                            break; // While.
                        }
                        catch (GridCacheEntryRemovedException ignore) {
                            if (log.isDebugEnabled())
                                log.debug("Got removed entry in transaction putAll0 method: " + entry);
                        }
                    }
                }
                else {
                    if (entryProcessor == null && txEntry.op() == TRANSFORM)
                        throw new IgniteCheckedException("Failed to enlist write value for key (cannot have update value in " +
                            "transaction after transform closure is applied): " + key);

                    GridCacheEntryEx<K, V> entry = txEntry.cached();

                    V v = txEntry.value();

                    boolean del = txEntry.op() == DELETE && rmv;

                    if (!del) {
                        if (!filter(entry, filter)) {
                            skipped = skip(skipped, key);

                            ret.set(v, false);

                            continue;
                        }

                        GridCacheOperation op = rmv ? DELETE : entryProcessor != null ? TRANSFORM :
                            v != null ? UPDATE : CREATE;

                        txEntry = addEntry(op,
                            val,
                            entryProcessor,
                            invokeArgs,
                            entry,
                            expiryPlc,
                            filter,
                            true,
                            drTtl,
                            drExpireTime,
                            drVer);

                        enlisted.add(key);

                        if (txEntry.op() == TRANSFORM)
                            addInvokeResult(txEntry, txEntry.value(), ret);
                    }

                    if (!pessimistic()) {
                        txEntry.markValid();

                        if (retval && !transform)
                            ret.set(v, true);
                        else
                            ret.success(true);
                    }
                }
            }
        }
        catch (IgniteCheckedException e) {
            return new GridFinishedFuture<>(cctx.kernalContext(), e);
        }

        if (missedForLoad != null) {
            IgniteInternalFuture<Boolean> fut = loadMissing(
                cacheCtx,
                true,
                true,
                missedForLoad,
                deserializePortables(cacheCtx),
                new CI2<K, V>() {
                    @Override public void apply(K key, V val) {
                        if (log.isDebugEnabled())
                            log.debug("Loaded value from remote node [key=" + key + ", val=" + val + ']');

                        IgniteTxEntry<K, V> e = entry(new IgniteTxKey<>(key, cacheCtx.cacheId()));

                        assert e != null;

                        if (e.op() == TRANSFORM)
                            addInvokeResult(e, val, ret);
                        else
                            ret.set(val, true);
                    }
                });

            return new GridEmbeddedFuture<>(
                cctx.kernalContext(),
                fut,
                new C2<Boolean, Exception, Set<K>>() {
                    @Override public Set<K> apply(Boolean b, Exception e) {
                        if (e != null)
                            throw new GridClosureException(e);

                        return Collections.emptySet();
                    }
                }
            );
        }

        return new GridFinishedFuture<>(cctx.kernalContext(), skipped);
    }

    /**
     * Post lock processing for put or remove.
     *
     * @param cacheCtx Context.
     * @param keys Keys.
     * @param failed Collection of potentially failed keys (need to populate in this method).
     * @param ret Return value.
     * @param rmv {@code True} if remove.
     * @param retval Flag to return value or not.
     * @param read {@code True} if read.
     * @param accessTtl TTL for read operation.
     * @param filter Filter to check entries.
     * @return Failed keys.
     * @throws IgniteCheckedException If error.
     * @param computeInvoke If {@code true} computes return value for invoke operation.
     */
    @SuppressWarnings("unchecked")
    protected Set<K> postLockWrite(
        GridCacheContext<K, V> cacheCtx,
        Iterable<? extends K> keys,
        Set<K> failed,
        GridCacheReturn ret,
        boolean rmv,
        boolean retval,
        boolean read,
        long accessTtl,
        IgnitePredicate<Cache.Entry<K, V>>[] filter,
        boolean computeInvoke
    ) throws IgniteCheckedException {
        for (K k : keys) {
            IgniteTxEntry<K, V> txEntry = entry(cacheCtx.txKey(k));

            if (txEntry == null)
                throw new IgniteCheckedException("Transaction entry is null (most likely collection of keys passed into cache " +
                    "operation was changed before operation completed) [missingKey=" + k + ", tx=" + this + ']');

            while (true) {
                GridCacheEntryEx<K, V> cached = txEntry.cached();

                try {
                    assert cached.detached() || cached.lockedByThread(threadId) || isRollbackOnly() :
                        "Transaction lock is not acquired [entry=" + cached + ", tx=" + this +
                            ", nodeId=" + cctx.localNodeId() + ", threadId=" + threadId + ']';

                    if (log.isDebugEnabled())
                        log.debug("Post lock write entry: " + cached);

                    V v = txEntry.previousValue();
                    boolean hasPrevVal = txEntry.hasPreviousValue();

                    if (onePhaseCommit())
                        filter = txEntry.filters();

                    // If we have user-passed filter, we must read value into entry for peek().
                    if (!F.isEmptyOrNulls(filter) && !F.isAlwaysTrue(filter))
                        retval = true;

                    boolean invoke = txEntry.op() == TRANSFORM;

                    if (retval || invoke) {
                        if (!cacheCtx.isNear()) {
                            try {
                                if (!hasPrevVal)
                                    v = cached.innerGet(this,
                                        /*swap*/true,
                                        /*read-through*/invoke || cacheCtx.loadPreviousValue(),
                                        /*failFast*/false,
                                        /*unmarshal*/true,
                                        /*metrics*/!invoke,
                                        /*event*/!invoke && !dht(),
                                        /*temporary*/false,
                                        CU.subjectId(this, cctx),
                                        null,
                                        resolveTaskName(),
                                        CU.<K, V>empty(),
                                        null);
                            }
                            catch (GridCacheFilterFailedException e) {
                                e.printStackTrace();

                                assert false : "Empty filter failed: " + e;
                            }
                        }
                        else {
                            if (!hasPrevVal)
                                v = cached.rawGetOrUnmarshal(false);
                        }

                        if (txEntry.op() == TRANSFORM) {
                            if (computeInvoke)
                                addInvokeResult(txEntry, v, ret);
                        }
                        else
                            ret.value(v);
                    }

                    boolean pass = cacheCtx.isAll(cached, filter);

                    // For remove operation we return true only if we are removing s/t,
                    // i.e. cached value is not null.
                    ret.success(pass && (!retval ? !rmv || cached.hasValue() || v != null : !rmv || v != null));

                    if (onePhaseCommit())
                        txEntry.filtersPassed(pass);

                    boolean updateTtl = read;

                    if (pass) {
                        txEntry.markValid();

                        if (log.isDebugEnabled())
                            log.debug("Filter passed in post lock for key: " + k);
                    }
                    else {
                        failed = skip(failed, k);

                        // Revert operation to previous. (if no - NOOP, so entry will be unlocked).
                        txEntry.setAndMarkValid(txEntry.previousOperation(), (V)ret.value());
                        txEntry.filters(CU.<K, V>empty());
                        txEntry.filtersSet(false);

                        updateTtl = filter != cacheCtx.noPeekArray();
                    }

                    if (updateTtl) {
                        if (!read) {
                            ExpiryPolicy expiryPlc = txEntry.expiry() != null ? txEntry.expiry() : cacheCtx.expiry();

                            if (expiryPlc != null)
                                txEntry.ttl(CU.toTtl(expiryPlc.getExpiryForAccess()));
                        }
                        else
                            txEntry.ttl(accessTtl);
                    }

                    break; // While.
                }
                // If entry cached within transaction got removed before lock.
                catch (GridCacheEntryRemovedException ignore) {
                    if (log.isDebugEnabled())
                        log.debug("Got removed entry in putAllAsync method (will retry): " + cached);

                    txEntry.cached(entryEx(cached.context(), txEntry.txKey()), txEntry.keyBytes());
                }
            }
        }

        if (log.isDebugEnabled())
            log.debug("Entries that failed after lock filter check: " + failed);

        return failed;
    }

    /**
     * @param txEntry Entry.
     * @param val Value.
     * @param ret Return value to update.
     */
    private void addInvokeResult(IgniteTxEntry<K, V> txEntry, V val, GridCacheReturn ret) {
        try {
            Object res = null;

            for (T2<EntryProcessor<K, V, ?>, Object[]> t : txEntry.entryProcessors()) {
                CacheInvokeEntry<K, V> invokeEntry = new CacheInvokeEntry<>(txEntry.context(), txEntry.key(), val);

                EntryProcessor<K, V, ?> entryProcessor = t.get1();

                res = entryProcessor.process(invokeEntry, t.get2());

                val = invokeEntry.getValue();
            }

            if (res != null)
                ret.addEntryProcessResult(txEntry.key(), new CacheInvokeResult<>(res));
        }
        catch (Exception e) {
            ret.addEntryProcessResult(txEntry.key(), new CacheInvokeResult(e));
        }
    }

    /**
     * Internal method for all put and transform operations. Only one of {@code map}, {@code transformMap}
     * maps must be non-null.
     *
     * @param cacheCtx Context.
     * @param map Key-value map to store.
     * @param invokeMap Invoke map.
     * @param invokeArgs Optional arguments for EntryProcessor.
     * @param drMap DR map.
     * @param retval Key-transform value map to store.
     * @param cached Cached entry, if any.
     * @param filter Filter.
     * @return Operation future.
     */
    @SuppressWarnings("unchecked")
    private IgniteInternalFuture putAllAsync0(
        final GridCacheContext<K, V> cacheCtx,
        @Nullable Map<? extends K, ? extends V> map,
        @Nullable Map<? extends K, ? extends EntryProcessor<K, V, Object>> invokeMap,
        @Nullable final Object[] invokeArgs,
        @Nullable final Map<? extends K, GridCacheDrInfo<V>> drMap,
        final boolean retval,
        @Nullable GridCacheEntryEx<K, V> cached,
<<<<<<< HEAD
        @Nullable final IgnitePredicate<CacheEntry<K, V>>[] filter
    ) {
=======
        @Nullable final IgnitePredicate<Cache.Entry<K, V>>[] filter) {
>>>>>>> 420c74f8
        assert filter == null || invokeMap == null;

        cacheCtx.checkSecurity(GridSecurityPermission.CACHE_PUT);

        if (retval)
            needReturnValue(true);

        // Cached entry may be passed only from entry wrapper.
        final Map<K, V> map0;
        final Map<K, EntryProcessor<K, V, Object>> invokeMap0;

        if (drMap != null) {
            assert map == null;

            map0 = (Map<K, V>)F.viewReadOnly(drMap, new IgniteClosure<GridCacheDrInfo<V>, V>() {
                @Override public V apply(GridCacheDrInfo<V> val) {
                    return val.value();
                }
            });

            invokeMap0 = null;
        }
        else if (cacheCtx.portableEnabled()) {
            if (map != null) {
                map0 = U.newHashMap(map.size());

                try {
                    for (Map.Entry<? extends K, ? extends V> e : map.entrySet()) {
                        K key = (K)cacheCtx.marshalToPortable(e.getKey());
                        V val = (V)cacheCtx.marshalToPortable(e.getValue());

                        map0.put(key, val);
                    }
                }
                catch (IgniteException e) {
                    return new GridFinishedFuture<>(cctx.kernalContext(), e);
                }
            }
            else
                map0 = null;

            if (invokeMap != null) {
                invokeMap0 = U.newHashMap(invokeMap.size());

                try {
                    for (Map.Entry<? extends K, ? extends EntryProcessor<K, V, Object>> e : invokeMap.entrySet()) {
                        K key = (K)cacheCtx.marshalToPortable(e.getKey());

                        invokeMap0.put(key, e.getValue());
                    }
                }
                catch (IgniteException e) {
                    return new GridFinishedFuture<>(cctx.kernalContext(), e);
                }
            }
            else
                invokeMap0 = null;
        }
        else {
            map0 = (Map<K, V>)map;
            invokeMap0 = (Map<K, EntryProcessor<K, V, Object>>)invokeMap;
        }

        if (log.isDebugEnabled())
            log.debug("Called putAllAsync(...) [tx=" + this + ", map=" + map0 + ", retval=" + retval + "]");

        assert map0 != null || invokeMap0 != null;
        assert cached == null ||
            (map0 != null && map0.size() == 1) || (invokeMap0 != null && invokeMap0.size() == 1);

        try {
            checkValid();
        }
        catch (IgniteCheckedException e) {
            return new GridFinishedFuture<>(cctx.kernalContext(), e);
        }

        init();

        final GridCacheReturn<V> ret = new GridCacheReturn<>(false);

        if (F.isEmpty(map0) && F.isEmpty(invokeMap0)) {
            if (implicit())
                try {
                    commit();
                }
                catch (IgniteCheckedException e) {
                    return new GridFinishedFuture<>(cctx.kernalContext(), e);
                }

            return new GridFinishedFuture<>(cctx.kernalContext(), ret.success(true));
        }

        try {
            Set<? extends K> keySet = map0 != null ? map0.keySet() : invokeMap0.keySet();

            Collection<K> enlisted = new ArrayList<>();

            GridCacheProjectionImpl<K, V> prj = cacheCtx.projectionPerCall();

            final IgniteInternalFuture<Set<K>> loadFut = enlistWrite(
                cacheCtx,
                keySet,
                cached,
                prj != null ? prj.expiry() : null,
                implicit,
                map0,
                invokeMap0,
                invokeArgs,
                retval,
                false,
                filter,
                ret,
                enlisted,
                drMap,
                null);

            if (pessimistic() && !groupLock()) {
                // Loose all skipped.
                final Set<K> loaded = loadFut.get();

                final Collection<K> keys;

                if (keySet != null ) {
                    keys = new ArrayList<>(keySet.size());

                    for (K k : keySet) {
                        if (k != null && (loaded == null || !loaded.contains(k)))
                            keys.add(k);
                    }
                }
                else
                    keys = Collections.emptyList();

                if (log.isDebugEnabled())
                    log.debug("Before acquiring transaction lock for put on keys: " + keys);

                IgniteInternalFuture<Boolean> fut = cacheCtx.cache().txLockAsync(keys,
                    lockTimeout(),
                    this,
                    false,
                    retval,
                    isolation,
                    isInvalidate(),
                    -1L,
                    CU.<K, V>empty());

                PLC1<GridCacheReturn<V>> plc1 = new PLC1<GridCacheReturn<V>>(ret) {
                    @Override public GridCacheReturn<V> postLock(GridCacheReturn<V> ret) throws IgniteCheckedException {
                        if (log.isDebugEnabled())
                            log.debug("Acquired transaction lock for put on keys: " + keys);

                        postLockWrite(cacheCtx,
                            keys,
                            loaded,
                            ret,
                            /*remove*/false,
                            retval,
                            /*read*/false,
                            -1L,
                            filter,
                            /*computeInvoke*/true);

                        return ret;
                    }
                };

                if (fut.isDone()) {
                    try {
                        return plc1.apply(fut.get(), null);
                    }
                    catch (GridClosureException e) {
                        return new GridFinishedFuture<>(cctx.kernalContext(), e.unwrap());
                    }
                    catch (IgniteCheckedException e) {
                        try {
                            return plc1.apply(false, e);
                        }
                        catch (Exception e1) {
                            return new GridFinishedFuture<>(cctx.kernalContext(), e1);
                        }
                    }
                }
                else
                    return new GridEmbeddedFuture<>(
                        fut,
                        plc1,
                        cctx.kernalContext());
            }
            else {
                if (implicit()) {
                    // Should never load missing values for implicit transaction as values will be returned
                    // with prepare response, if required.
                    assert loadFut.isDone();

                    try {
                        loadFut.get();
                    }
                    catch (IgniteCheckedException e) {
                        return new GridFinishedFutureEx<>(new GridCacheReturn<V>(), e);
                    }

                    return commitAsync().chain(new CX1<IgniteInternalFuture<IgniteTx>, GridCacheReturn<V>>() {
                        @Override public GridCacheReturn<V> applyx(IgniteInternalFuture<IgniteTx> txFut) throws IgniteCheckedException {
                            txFut.get();

                            return implicitRes;
                        }
                    });
                }
                else
                    return loadFut.chain(new CX1<IgniteInternalFuture<Set<K>>, GridCacheReturn<V>>() {
                        @Override public GridCacheReturn<V> applyx(IgniteInternalFuture<Set<K>> f) throws IgniteCheckedException {
                            f.get();

                            return ret;
                        }
                    });
            }
        }
        catch (IgniteCheckedException e) {
            setRollbackOnly();

            return new GridFinishedFuture<>(cctx.kernalContext(), e);
        }
    }

    /** {@inheritDoc} */
    @Override public IgniteInternalFuture<GridCacheReturn<V>> removeAllAsync(
        GridCacheContext<K, V> cacheCtx,
        Collection<? extends K> keys,
        @Nullable GridCacheEntryEx<K, V> cached,
        boolean retval,
        IgnitePredicate<Cache.Entry<K, V>>[] filter
    ) {
        return removeAllAsync0(cacheCtx, keys, null, cached, retval, filter);
    }

    /**
     * @param cacheCtx Cache context.
     * @param keys Keys to remove.
     * @param drMap DR map.
     * @param retval Flag indicating whether a value should be returned.
     * @param cached Cached entry, if any. Will be provided only if size of keys collection is 1.
     * @param filter Filter.
     * @return Future for asynchronous remove.
     */
    private IgniteInternalFuture<GridCacheReturn<V>> removeAllAsync0(
        final GridCacheContext<K, V> cacheCtx,
        @Nullable final Collection<? extends K> keys,
        @Nullable Map<? extends  K, GridCacheVersion> drMap,
        @Nullable GridCacheEntryEx<K, V> cached,
        final boolean retval,
        @Nullable final IgnitePredicate<Cache.Entry<K, V>>[] filter) {
        cacheCtx.checkSecurity(GridSecurityPermission.CACHE_REMOVE);

        if (retval)
            needReturnValue(true);

        final Collection<? extends K> keys0;

        if (drMap != null) {
            assert keys == null;

            keys0 = drMap.keySet();
        }
        else if (cacheCtx.portableEnabled()) {
            try {
                if (keys != null) {
                    Collection<K> pKeys = new ArrayList<>(keys.size());

                    for (K key : keys)
                        pKeys.add((K)cacheCtx.marshalToPortable(key));

                    keys0 = pKeys;
                }
                else
                    keys0 = null;
            }
            catch (IgniteException e) {
                return new GridFinishedFuture<>(cctx.kernalContext(), e);
            }
        }
        else
            keys0 = keys;

        assert keys0 != null;
        assert cached == null || keys0.size() == 1;

        if (log.isDebugEnabled())
            log.debug("Called removeAllAsync(...) [tx=" + this + ", keys=" + keys0 + ", implicit=" + implicit +
                ", retval=" + retval + "]");

        try {
            checkValid();
        }
        catch (IgniteCheckedException e) {
            return new GridFinishedFuture<>(cctx.kernalContext(), e);
        }

        final GridCacheReturn<V> ret = new GridCacheReturn<>(false);

        if (F.isEmpty(keys0)) {
            if (implicit()) {
                try {
                    commit();
                }
                catch (IgniteCheckedException e) {
                    return new GridFinishedFuture<>(cctx.kernalContext(), e);
                }
            }

            return new GridFinishedFuture<>(cctx.kernalContext(), ret.success(true));
        }

        init();

        try {
            Collection<K> enlisted = new ArrayList<>();

            ExpiryPolicy plc;

            if (!F.isEmpty(filter)) {
                GridCacheProjectionImpl<K, V> prj = cacheCtx.projectionPerCall();

                plc = prj != null ? prj.expiry() : null;
            }
            else
                plc = null;

            final IgniteInternalFuture<Set<K>> loadFut = enlistWrite(
                cacheCtx,
                keys0,
                /** cached entry */null,
                plc,
                implicit,
                /** lookup map */null,
                /** invoke map */null,
                /** invoke arguments */null,
                retval,
                /** lock only */false,
                filter,
                ret,
                enlisted,
                null,
                drMap
            );

            if (log.isDebugEnabled())
                log.debug("Remove keys: " + enlisted);

            // Acquire locks only after having added operation to the write set.
            // Otherwise, during rollback we will not know whether locks need
            // to be rolled back.
            if (pessimistic() && !groupLock()) {
                // Loose all skipped.
                final Collection<? extends K> passedKeys = F.view(enlisted, F0.notIn(loadFut.get()));

                if (log.isDebugEnabled())
                    log.debug("Before acquiring transaction lock for remove on keys: " + passedKeys);

                IgniteInternalFuture<Boolean> fut = cacheCtx.cache().txLockAsync(passedKeys,
                    lockTimeout(),
                    this,
                    false,
                    retval,
                    isolation,
                    isInvalidate(),
                    -1L,
                    CU.<K, V>empty());

                PLC1<GridCacheReturn<V>> plc1 = new PLC1<GridCacheReturn<V>>(ret) {
                    @Override protected GridCacheReturn<V> postLock(GridCacheReturn<V> ret) throws IgniteCheckedException {
                        if (log.isDebugEnabled())
                            log.debug("Acquired transaction lock for remove on keys: " + passedKeys);

                        postLockWrite(cacheCtx,
                            passedKeys,
                            loadFut.get(),
                            ret,
                            /*remove*/true,
                            retval,
                            /*read*/false,
                            -1L,
                            filter,
                            /*computeInvoke*/false);

                        return ret;
                    }
                };

                if (fut.isDone()) {
                    try {
                        return plc1.apply(fut.get(), null);
                    }
                    catch (GridClosureException e) {
                        return new GridFinishedFuture<>(cctx.kernalContext(), e.unwrap());
                    }
                    catch (IgniteCheckedException e) {
                        try {
                            return plc1.apply(false, e);
                        }
                        catch (Exception e1) {
                            return new GridFinishedFuture<>(cctx.kernalContext(), e1);
                        }
                    }
                }
                else
                    return new GridEmbeddedFuture<>(
                        fut,
                        plc1,
                        cctx.kernalContext());
            }
            else {
                if (implicit()) {
                    // Should never load missing values for implicit transaction as values will be returned
                    // with prepare response, if required.
                    assert loadFut.isDone();

                    return commitAsync().chain(new CX1<IgniteInternalFuture<IgniteTx>, GridCacheReturn<V>>() {
                        @Override public GridCacheReturn<V> applyx(IgniteInternalFuture<IgniteTx> txFut) throws IgniteCheckedException {
                            txFut.get();

                            return implicitRes;
                        }
                    });
                }
                else
                    return loadFut.chain(new CX1<IgniteInternalFuture<Set<K>>, GridCacheReturn<V>>() {
                        @Override public GridCacheReturn<V> applyx(IgniteInternalFuture<Set<K>> f) throws IgniteCheckedException {
                            f.get();

                            return ret;
                        }
                    });
            }
        }
        catch (IgniteCheckedException e) {
            setRollbackOnly();

            return new GridFinishedFuture<>(cctx.kernalContext(), e);
        }
    }

    /**
     * Checks if portable values should be deserialized.
     *
     * @param cacheCtx Cache context.
     * @return {@code True} if portables should be deserialized, {@code false} otherwise.
     */
    private boolean deserializePortables(GridCacheContext<K, V> cacheCtx) {
        GridCacheProjectionImpl<K, V> prj = cacheCtx.projectionPerCall();

        return prj == null || prj.deserializePortables();
    }

    /**
     * Adds key mapping to transaction.
     * @param keys Keys to add.
     */
    protected void addGroupTxMapping(Collection<IgniteTxKey<K>> keys) {
        // No-op. This method is overriden in transactions that store key to remote node mapping
        // for commit.
    }

    /**
     * Checks that affinity keys are enlisted in group transaction on start.
     *
     * @param cacheCtx Cache context.
     * @param keys Keys to check.
     * @throws IgniteCheckedException If sanity check failed.
     */
    private void groupLockSanityCheck(GridCacheContext<K, V> cacheCtx, Iterable<? extends K> keys) throws IgniteCheckedException {
        if (groupLock() && cctx.kernalContext().config().isCacheSanityCheckEnabled()) {
            // Note that affinity is called without mapper on purpose.
            int affinityPart = cacheCtx.config().getAffinity().partition(grpLockKey.key());

            for (K key : keys) {
                if (partitionLock()) {
                    int part = cacheCtx.affinity().partition(key);

                    if (affinityPart != part)
                        throw new IgniteCheckedException("Failed to enlist key into group-lock transaction (given " +
                            "key does not belong to locked partition) [key=" + key + ", affinityPart=" + affinityPart +
                            ", part=" + part + ", groupLockKey=" + grpLockKey + ']');
                }
                else {
                    IgniteTxKey affinityKey = cacheCtx.txKey(
                        (K)cacheCtx.config().getAffinityMapper().affinityKey(key));

                    if (!grpLockKey.equals(affinityKey))
                        throw new IgniteCheckedException("Failed to enlist key into group-lock transaction (affinity key was " +
                            "not enlisted to transaction on start) [key=" + key + ", affinityKey=" + affinityKey +
                            ", groupLockKey=" + grpLockKey + ']');
                }
            }
        }
    }

    /**
     * Performs keys locking for affinity-based group lock transactions.
     * @return Lock future.
     */
    @Override public IgniteInternalFuture<?> groupLockAsync(GridCacheContext<K, V> cacheCtx, Collection<K> keys) {
        assert groupLock();

        try {
            init();

            GridCacheReturn<V> ret = new GridCacheReturn<>(false);

            Collection<K> enlisted = new ArrayList<>();

            Set<K> skipped = enlistWrite(
                cacheCtx,
                keys,
                /** cached entry */null,
                /** expiry - leave unchanged */null,
                /** implicit */false,
                /** lookup map */null,
                /** invoke map */null,
                /** invoke arguments */null,
                /** retval */false,
                /** lock only */true,
                CU.<K, V>empty(),
                ret,
                enlisted,
                null,
                null
            ).get();

            // No keys should be skipped with empty filter.
            assert F.isEmpty(skipped);

            // Lock group key in pessimistic mode only.
            return pessimistic() ?
                cacheCtx.cache().txLockAsync(enlisted,
                    lockTimeout(),
                    this,
                    false,
                    false,
                    isolation,
                    isInvalidate(),
                    -1L,
                    CU.<K, V>empty()) :
                new GridFinishedFuture<>(cctx.kernalContext());
        }
        catch (IgniteCheckedException e) {
            setRollbackOnly();

            return new GridFinishedFuture<Object>(cctx.kernalContext(), e);
        }
    }

    /**
     * Initializes read map.
     *
     * @return {@code True} if transaction was successfully  started.
     */
    public boolean init() {
        if (txMap == null) {
            txMap = new LinkedHashMap<>(txSize > 0 ? txSize : 16, 1.0f);

            readView = new IgniteTxMap<>(txMap, CU.<K, V>reads());
            writeView = new IgniteTxMap<>(txMap, CU.<K, V>writes());

            return cctx.tm().onStarted(this);
        }

        return true;
    }

    /**
     * Adds cache to the list of active caches in transaction.
     *
     * @param cacheCtx Cache context to add.
     * @throws IgniteCheckedException If caches already enlisted in this transaction are not compatible with given
     *      cache (e.g. they have different stores).
     */
    protected void addActiveCache(GridCacheContext<K, V> cacheCtx) throws IgniteCheckedException {
        int cacheId = cacheCtx.cacheId();

        // Check if we can enlist new cache to transaction.
        if (!activeCacheIds.contains(cacheId)) {
            if (!cctx.txCompatible(this, activeCacheIds, cacheCtx)) {
                StringBuilder cacheNames = new StringBuilder();

                for (Integer activeCacheId : activeCacheIds) {
                    cacheNames.append(cctx.cacheContext(activeCacheId).name());

                    cacheNames.append(", ");
                }

                cacheNames.setLength(cacheNames.length() - 2);

                throw new IgniteCheckedException("Failed to enlist new cache to existing transaction " +
                    "(cache configurations are not compatible) [activeCaches=[" + cacheNames +
                    "], cacheName=" + cacheCtx.name() + ", txSystem=" + system() +
                    ", cacheSystem=" + cacheCtx.system() + ']');
            }
            else
                activeCacheIds.add(cacheId);
        }
    }

    /**
     * Checks transaction expiration.
     *
     * @throws IgniteCheckedException If transaction check failed.
     */
    protected void checkValid() throws IgniteCheckedException {
        if (isRollbackOnly()) {
            if (timedOut())
                throw new IgniteTxTimeoutCheckedException("Cache transaction timed out: " + this);

            IgniteTxState state = state();

            if (state == ROLLING_BACK || state == ROLLED_BACK)
                throw new IgniteTxRollbackCheckedException("Cache transaction is marked as rollback-only " +
                    "(will be rolled back automatically): " + this);

            if (state == UNKNOWN)
                throw new IgniteTxHeuristicCheckedException("Cache transaction is in unknown state " +
                    "(remote transactions will be invalidated): " + this);

            throw new IgniteCheckedException("Cache transaction marked as rollback-only: " + this);
        }

        if (remainingTime() == 0 && setRollbackOnly())
            throw new IgniteTxTimeoutCheckedException("Cache transaction timed out " +
                "(was rolled back automatically): " + this);
    }

    /** {@inheritDoc} */
    @Override public Collection<GridCacheVersion> alternateVersions() {
        return Collections.emptyList();
    }

    /**
     * @param op Cache operation.
     * @param val Value.
     * @param expiryPlc Explicitly specified expiry policy.
     * @param invokeArgs Optional arguments for EntryProcessor.
     * @param entryProcessor Entry processor.
     * @param entry Cache entry.
     * @param filter Filter.
     * @param filtersSet {@code True} if filter should be marked as set.
     * @param drTtl DR TTL (if any).
     * @param drExpireTime DR expire time (if any).
     * @param drVer DR version.
     * @return Transaction entry.
     */
    protected final IgniteTxEntry<K, V> addEntry(GridCacheOperation op,
        @Nullable V val,
        @Nullable EntryProcessor entryProcessor,
        Object[] invokeArgs,
        GridCacheEntryEx<K, V> entry,
        @Nullable ExpiryPolicy expiryPlc,
        IgnitePredicate<Cache.Entry<K, V>>[] filter,
        boolean filtersSet,
        long drTtl,
        long drExpireTime,
        @Nullable GridCacheVersion drVer) {
        assert invokeArgs == null || op == TRANSFORM;

        IgniteTxKey<K> key = entry.txKey();

        checkInternal(key);

        IgniteTxState state = state();

        assert state == IgniteTxState.ACTIVE || timedOut() :
            "Invalid tx state for adding entry [op=" + op + ", val=" + val + ", entry=" + entry + ", filter=" +
                Arrays.toString(filter) + ", txCtx=" + cctx.tm().txContextVersion() + ", tx=" + this + ']';

        IgniteTxEntry<K, V> old = txMap.get(key);

        // Keep old filter if already have one (empty filter is always overridden).
        if (!filtersSet || !F.isEmptyOrNulls(filter)) {
            // Replace filter if previous filter failed.
            if (old != null && old.filtersSet())
                filter = old.filters();
        }

        IgniteTxEntry<K, V> txEntry;

        if (old != null) {
            if (entryProcessor != null) {
                assert val == null;
                assert op == TRANSFORM;

                // Will change the op.
                old.addEntryProcessor(entryProcessor, invokeArgs);
            }
            else {
                assert old.op() != TRANSFORM;

                old.op(op);
                old.value(val, op == CREATE || op == UPDATE || op == DELETE, op == READ);
            }

            // Keep old ttl value.
            old.cached(entry, old.keyBytes());
            old.filters(filter);

            // Update ttl if specified.
            if (drTtl >= 0L) {
                assert drExpireTime >= 0L;

                entryTtlDr(key, drTtl, drExpireTime);
            }
            else
                entryExpiry(key, expiryPlc);

            txEntry = old;

            if (log.isDebugEnabled())
                log.debug("Updated transaction entry: " + txEntry);
        }
        else {
            boolean hasDrTtl = drTtl >= 0;

            txEntry = new IgniteTxEntry<>(entry.context(),
                this,
                op,
                val,
                entryProcessor,
                invokeArgs,
                hasDrTtl ? drTtl : -1L,
                entry,
                filter,
                drVer);

            txEntry.drExpireTime(drExpireTime);

            if (!hasDrTtl)
                txEntry.expiry(expiryPlc);

            txMap.put(key, txEntry);

            if (log.isDebugEnabled())
                log.debug("Created transaction entry: " + txEntry);
        }

        txEntry.filtersSet(filtersSet);

        while (true) {
            try {
                updateExplicitVersion(txEntry, entry);

                return txEntry;
            }
            catch (GridCacheEntryRemovedException ignore) {
                if (log.isDebugEnabled())
                    log.debug("Got removed entry in transaction newEntry method (will retry): " + entry);

                entry = entryEx(entry.context(), txEntry.txKey(), topologyVersion());

                txEntry.cached(entry, txEntry.keyBytes());
            }
        }
    }

    /**
     * Updates explicit version for tx entry based on current entry lock owner.
     *
     * @param txEntry Tx entry to update.
     * @param entry Entry.
     * @throws GridCacheEntryRemovedException If entry was concurrently removed.
     */
    protected void updateExplicitVersion(IgniteTxEntry<K, V> txEntry, GridCacheEntryEx<K, V> entry)
        throws GridCacheEntryRemovedException {
        if (!entry.context().isDht()) {
            // All put operations must wait for async locks to complete,
            // so it is safe to get acquired locks.
            GridCacheMvccCandidate<K> explicitCand = entry.localOwner();

            if (explicitCand != null) {
                GridCacheVersion explicitVer = explicitCand.version();

                if (!explicitVer.equals(xidVer) && explicitCand.threadId() == threadId && !explicitCand.tx()) {
                    txEntry.explicitVersion(explicitVer);

                    if (explicitVer.isLess(minVer))
                        minVer = explicitVer;
                }
            }
        }
    }

    /** {@inheritDoc} */
    @Override public String toString() {
        return GridToStringBuilder.toString(IgniteTxLocalAdapter.class, this, "super", super.toString(),
            "size", (txMap == null ? 0 : txMap.size()));
    }

    /**
     * @param key Key.
     * @param ttl Time to live.
     * @return {@code true} if tx entry exists for this key, {@code false} otherwise.
     */
    public boolean entryTtl(IgniteTxKey<K> key, long ttl) {
        assert key != null;

        IgniteTxEntry<K, V> e = entry(key);

        if (e != null) {
            e.ttl(ttl);
            e.drExpireTime(-1L);
        }

        return e != null;
    }

    /**
     * @param key Key.
     * @param expiryPlc Expiry policy.
     */
    void entryExpiry(IgniteTxKey<K> key, @Nullable ExpiryPolicy expiryPlc) {
        assert key != null;

        IgniteTxEntry<K, V> e = entry(key);

        if (e != null)
            e.expiry(expiryPlc);
    }

    /**
     * @param key Key.
     * @param ttl TTL.
     * @param expireTime Expire time.
     * @return {@code true} if tx entry exists for this key, {@code false} otherwise.
     */
    boolean entryTtlDr(IgniteTxKey<K> key, long ttl, long expireTime) {
        assert key != null;
        assert ttl >= 0;

        IgniteTxEntry<K, V> e = entry(key);

        if (e != null) {
            e.ttl(ttl);

            e.drExpireTime(expireTime);

            e.expiry(null);
        }

        return e != null;
    }

    /**
     * @param key Key.
     * @return Tx entry time to live.
     */
    public long entryTtl(IgniteTxKey<K> key) {
        assert key != null;

        IgniteTxEntry<K, V> e = entry(key);

        return e != null ? e.ttl() : 0;
    }

    /**
     * @param key Key.
     * @return Tx entry expire time.
     */
    public long entryExpireTime(IgniteTxKey<K> key) {
        assert key != null;

        IgniteTxEntry<K, V> e = entry(key);

        if (e != null) {
            long ttl = e.ttl();

            assert ttl != -1;

            if (ttl > 0) {
                long expireTime = U.currentTimeMillis() + ttl;

                if (expireTime > 0)
                    return expireTime;
            }
        }

        return 0;
    }

    /**
     * Post-lock closure alias.
     *
     * @param <T> Return type.
     */
    protected abstract class PLC1<T> extends PostLockClosure1<T> {
        /** */
        private static final long serialVersionUID = 0L;

        /**
         * @param arg Argument.
         */
        protected PLC1(T arg) {
            super(arg);
        }

        /**
         * @param arg Argument.
         * @param commit Commit flag.
         */
        protected PLC1(T arg, boolean commit) {
            super(arg, commit);
        }
    }

    /**
     * Post-lock closure alias.
     *
     * @param <T> Return type.
     */
    protected abstract class PLC2<T> extends PostLockClosure2<T> {
        /** */
        private static final long serialVersionUID = 0L;

        // No-op.
    }

    /**
     * Post-lock closure alias.
     *
     * @param <T> Return type.
     */
    protected abstract class PMC<T> extends PostMissClosure<T> {
        /** */
        private static final long serialVersionUID = 0L;

        // No-op.
    }

    /**
     * Post-lock closure.
     *
     * @param <T> Return type.
     */
    protected abstract class PostLockClosure1<T> implements IgniteBiClosure<Boolean, Exception, IgniteInternalFuture<T>> {
        /** */
        private static final long serialVersionUID = 0L;

        /** Closure argument. */
        private T arg;

        /** Commit flag. */
        private boolean commit;

        /**
         * Creates a Post-Lock closure that will pass the argument given to the {@code postLock} method.
         *
         * @param arg Argument for {@code postLock}.
         */
        protected PostLockClosure1(T arg) {
            this(arg, true);
        }

        /**
         * Creates a Post-Lock closure that will pass the argument given to the {@code postLock} method.
         *
         * @param arg Argument for {@code postLock}.
         * @param commit Flag indicating whether commit should be done after postLock.
         */
        protected PostLockClosure1(T arg, boolean commit) {
            this.arg = arg;
            this.commit = commit;
        }

        /** {@inheritDoc} */
        @Override public final IgniteInternalFuture<T> apply(Boolean locked, @Nullable final Exception e) {
            if (e != null) {
                setRollbackOnly();

                if (commit && commitAfterLock())
                    return rollbackAsync().chain(new C1<IgniteInternalFuture<IgniteInternalTx>, T>() {
                        @Override public T apply(IgniteInternalFuture<IgniteInternalTx> f) {
                            throw new GridClosureException(e);
                        }
                    });

                throw new GridClosureException(e);
            }

            if (!locked) {
                setRollbackOnly();

                final GridClosureException ex = new GridClosureException(new IgniteTxTimeoutCheckedException("Failed to " +
                    "acquire lock within provided timeout for transaction [timeout=" + timeout() +
                    ", tx=" + this + ']'));

                if (commit && commitAfterLock())
                    return rollbackAsync().chain(new C1<IgniteInternalFuture<IgniteInternalTx>, T>() {
                        @Override public T apply(IgniteInternalFuture<IgniteInternalTx> f) {
                            throw ex;
                        }
                    });

                throw ex;
            }

            boolean rollback = true;

            try {
                final T r = postLock(arg);

                // Commit implicit transactions.
                if (commit && commitAfterLock()) {
                    rollback = false;

                    return commitAsync().chain(new CX1<IgniteInternalFuture<IgniteInternalTx>, T>() {
                        @Override public T applyx(IgniteInternalFuture<IgniteInternalTx> f) throws IgniteCheckedException {
                            f.get();

                            return r;
                        }
                    });
                }

                rollback = false;

                return new GridFinishedFuture<>(cctx.kernalContext(), r);
            }
            catch (final IgniteCheckedException ex) {
                if (commit && commitAfterLock())
                    return rollbackAsync().chain(new C1<IgniteInternalFuture<IgniteInternalTx>, T>() {
                        @Override public T apply(IgniteInternalFuture<IgniteInternalTx> f) {
                            throw new GridClosureException(ex);
                        }
                    });

                throw new GridClosureException(ex);
            }
            finally {
                if (rollback)
                    setRollbackOnly();
            }
        }

        /**
         * Post lock callback.
         *
         * @param val Argument.
         * @return Future return value.
         * @throws IgniteCheckedException If operation failed.
         */
        protected abstract T postLock(T val) throws IgniteCheckedException;
    }

    /**
     * Post-lock closure.
     *
     * @param <T> Return type.
     */
    protected abstract class PostLockClosure2<T> implements IgniteBiClosure<Boolean, Exception, IgniteInternalFuture<T>> {
        /** */
        private static final long serialVersionUID = 0L;

        /** {@inheritDoc} */
        @Override public final IgniteInternalFuture<T> apply(Boolean locked, @Nullable Exception e) {
            boolean rollback = true;

            try {
                if (e != null)
                    throw new GridClosureException(e);

                if (!locked)
                    throw new GridClosureException(new IgniteTxTimeoutCheckedException("Failed to acquire lock " +
                        "within provided timeout for transaction [timeout=" + timeout() + ", tx=" + this + ']'));

                IgniteInternalFuture<T> fut = postLock();

                rollback = false;

                return fut;
            }
            catch (IgniteCheckedException ex) {
                throw new GridClosureException(ex);
            }
            finally {
                if (rollback)
                    setRollbackOnly();
            }
        }

        /**
         * Post lock callback.
         *
         * @return Future return value.
         * @throws IgniteCheckedException If operation failed.
         */
        protected abstract IgniteInternalFuture<T> postLock() throws IgniteCheckedException;
    }

    /**
     * Post-lock closure.
     *
     * @param <T> Return type.
     */
    protected abstract class PostMissClosure<T> implements IgniteBiClosure<T, Exception, IgniteInternalFuture<T>> {
        /** */
        private static final long serialVersionUID = 0L;

        /** {@inheritDoc} */
        @Override public final IgniteInternalFuture<T> apply(T t, Exception e) {
            boolean rollback = true;

            try {
                if (e != null)
                    throw new GridClosureException(e);

                IgniteInternalFuture<T> fut = postMiss(t);

                rollback = false;

                return fut;
            }
            catch (IgniteCheckedException ex) {
                throw new GridClosureException(ex);
            }
            finally {
                if (rollback)
                    setRollbackOnly();
            }
        }

        /**
         * Post lock callback.
         *
         * @param t Post-miss parameter.
         * @return Future return value.
         * @throws IgniteCheckedException If operation failed.
         */
        protected abstract IgniteInternalFuture<T> postMiss(T t) throws IgniteCheckedException;
    }

    /**
     * Post-lock closure.
     *
     * @param <T> Return type.
     */
    protected abstract class FinishClosure<T> implements IgniteBiClosure<T, Exception, T> {
        /** */
        private static final long serialVersionUID = 0L;

        /** {@inheritDoc} */
        @Override public final T apply(T t, @Nullable Exception e) {
            boolean rollback = true;

            try {
                if (e != null)
                    throw new GridClosureException(e);

                t = finish(t);

                // Commit implicit transactions.
                if (implicit())
                    commit();

                rollback = false;

                return t;
            }
            catch (IgniteCheckedException ex) {
                throw new GridClosureException(ex);
            }
            finally {
                if (rollback)
                    setRollbackOnly();
            }
        }

        /**
         * @param t Argument.
         * @return Result.
         * @throws IgniteCheckedException If failed.
         */
        abstract T finish(T t) throws IgniteCheckedException;
    }
}<|MERGE_RESOLUTION|>--- conflicted
+++ resolved
@@ -768,8 +768,6 @@
                                     GridCacheVersion explicitVer = txEntry.drVersion() != null ?
                                         txEntry.drVersion() : writeVersion();
 
-<<<<<<< HEAD
-=======
                                     if (op == CREATE || op == UPDATE && txEntry.drExpireTime() == -1L) {
                                         ExpiryPolicy expiry = txEntry.expiry();
 
@@ -789,7 +787,6 @@
                                         }
                                     }
 
->>>>>>> 420c74f8
                                     boolean drNeedResolve = cacheCtx.conflictNeedResolve(cached.version(), explicitVer);
 
                                     if (drNeedResolve) {
@@ -1929,13 +1926,8 @@
      * @throws IgniteCheckedException If failed.
      */
     private boolean filter(GridCacheEntryEx<K, V> cached,
-<<<<<<< HEAD
-        IgnitePredicate<CacheEntry<K, V>>[] filter) throws IgniteCheckedException {
+        IgnitePredicate<Cache.Entry<K, V>>[] filter) throws IgniteCheckedException {
         return pessimistic() || (optimistic() && implicit()) || cached.context().isAll(cached, filter);
-=======
-        IgnitePredicate<Cache.Entry<K, V>>[] filter) throws IgniteCheckedException {
-        return pessimistic() || cached.context().isAll(cached, filter);
->>>>>>> 420c74f8
     }
 
     /**
@@ -2509,12 +2501,8 @@
         @Nullable final Map<? extends K, GridCacheDrInfo<V>> drMap,
         final boolean retval,
         @Nullable GridCacheEntryEx<K, V> cached,
-<<<<<<< HEAD
-        @Nullable final IgnitePredicate<CacheEntry<K, V>>[] filter
+        @Nullable final IgnitePredicate<Cache.Entry<K, V>>[] filter
     ) {
-=======
-        @Nullable final IgnitePredicate<Cache.Entry<K, V>>[] filter) {
->>>>>>> 420c74f8
         assert filter == null || invokeMap == null;
 
         cacheCtx.checkSecurity(GridSecurityPermission.CACHE_PUT);
