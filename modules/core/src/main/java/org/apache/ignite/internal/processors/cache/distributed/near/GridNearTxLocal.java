/*
 * Licensed to the Apache Software Foundation (ASF) under one or more
 * contributor license agreements.  See the NOTICE file distributed with
 * this work for additional information regarding copyright ownership.
 * The ASF licenses this file to You under the Apache License, Version 2.0
 * (the "License"); you may not use this file except in compliance with
 * the License.  You may obtain a copy of the License at
 *
 *      http://www.apache.org/licenses/LICENSE-2.0
 *
 * Unless required by applicable law or agreed to in writing, software
 * distributed under the License is distributed on an "AS IS" BASIS,
 * WITHOUT WARRANTIES OR CONDITIONS OF ANY KIND, either express or implied.
 * See the License for the specific language governing permissions and
 * limitations under the License.
 */

package org.apache.ignite.internal.processors.cache.distributed.near;

import org.apache.ignite.*;
import org.apache.ignite.cluster.*;
import org.apache.ignite.internal.*;
import org.apache.ignite.internal.managers.discovery.*;
import org.apache.ignite.internal.processors.cache.*;
import org.apache.ignite.internal.processors.cache.distributed.*;
import org.apache.ignite.internal.processors.cache.distributed.dht.*;
import org.apache.ignite.internal.processors.cache.transactions.*;
import org.apache.ignite.internal.processors.cache.version.*;
import org.apache.ignite.internal.transactions.*;
import org.apache.ignite.internal.util.future.*;
import org.apache.ignite.internal.util.lang.*;
import org.apache.ignite.internal.util.tostring.*;
import org.apache.ignite.internal.util.typedef.*;
import org.apache.ignite.internal.util.typedef.internal.*;
import org.apache.ignite.lang.*;
import org.apache.ignite.transactions.*;
import org.jdk8.backport.*;
import org.jetbrains.annotations.*;

import javax.cache.expiry.*;
import java.io.*;
import java.util.*;
import java.util.concurrent.*;
import java.util.concurrent.atomic.*;

import static org.apache.ignite.cache.CacheWriteSynchronizationMode.*;
import static org.apache.ignite.transactions.IgniteTxState.*;

/**
 * Replicated user transaction.
 */
public class GridNearTxLocal<K, V> extends GridDhtTxLocalAdapter<K, V> {
    /** */
    private static final long serialVersionUID = 0L;

    /** Topology snapshot on which this tx was started. */
    private final AtomicReference<GridDiscoveryTopologySnapshot> topSnapshot =
        new AtomicReference<>();

    /** DHT mappings. */
    private ConcurrentMap<UUID, GridDistributedTxMapping<K, V>> mappings =
        new ConcurrentHashMap8<>();

    /** Future. */
    private final AtomicReference<IgniteInternalFuture<IgniteInternalTx<K, V>>> prepFut =
        new AtomicReference<>();

    /** */
    private final AtomicReference<GridNearTxFinishFuture<K, V>> commitFut =
        new AtomicReference<>();

    /** */
    private final AtomicReference<GridNearTxFinishFuture<K, V>> rollbackFut =
        new AtomicReference<>();

    /** Entries to lock on next step of prepare stage. */
    private Collection<IgniteTxEntry<K, V>> optimisticLockEntries = Collections.emptyList();

    /** True if transaction contains near cache entries mapped to local node. */
    private boolean nearLocallyMapped;

    /** True if transaction contains colocated cache entries mapped to local node. */
    private boolean colocatedLocallyMapped;

    /** Info for entries accessed locally in optimistic transaction. */
    private Map<IgniteTxKey<K>, IgniteCacheExpiryPolicy> accessMap;

    /**
     * Empty constructor required for {@link Externalizable}.
     */
    public GridNearTxLocal() {
        // No-op.
    }

    /**
     * @param ctx   Cache registry.
     * @param implicit Implicit flag.
     * @param implicitSingle Implicit with one key flag.
     * @param sys System flag.
     * @param concurrency Concurrency.
     * @param isolation Isolation.
     * @param timeout Timeout.
     * @param invalidate Invalidate flag.
     * @param storeEnabled Store enabled flag.
     * @param txSize Transaction size.
     * @param grpLockKey Group lock key if this is a group lock transaction.
     * @param partLock {@code True} if this is a group-lock transaction and the whole partition should be locked.
     * @param subjId Subject ID.
     * @param taskNameHash Task name hash code.
     */
    public GridNearTxLocal(
        GridCacheSharedContext<K, V> ctx,
        boolean implicit,
        boolean implicitSingle,
        boolean sys,
        IgniteTxConcurrency concurrency,
        IgniteTxIsolation isolation,
        long timeout,
        boolean invalidate,
        boolean storeEnabled,
        int txSize,
        @Nullable IgniteTxKey grpLockKey,
        boolean partLock,
        @Nullable UUID subjId,
        int taskNameHash
    ) {
        super(
            ctx,
            ctx.versions().next(),
            implicit,
            implicitSingle,
            sys,
            concurrency,
            isolation,
            timeout,
            invalidate,
            storeEnabled,
            txSize,
            grpLockKey,
            partLock,
            subjId,
            taskNameHash);
    }

    /** {@inheritDoc} */
    @Override public boolean near() {
        return true;
    }

    /** {@inheritDoc} */
    @Override public boolean colocated() {
        return true;
    }

    /** {@inheritDoc} */
    @Nullable @Override public GridCacheVersion nearXidVersion() {
        return xidVer;
    }

    /** {@inheritDoc} */
    @Override public boolean enforceSerializable() {
        return false;
    }

    /** {@inheritDoc} */
    @Override protected UUID nearNodeId() {
        return cctx.localNodeId();
    }

    /** {@inheritDoc} */
    @Override protected IgniteUuid nearFutureId() {
        assert false : "nearFutureId should not be called for colocated transactions.";

        return null;
    }

    /** {@inheritDoc} */
    @Override protected IgniteUuid nearMiniId() {
        assert false : "nearMiniId should not be called for colocated transactions.";

        return null;
    }

    /** {@inheritDoc} */
    @Override protected IgniteInternalFuture<Boolean> addReader(long msgId, GridDhtCacheEntry<K, V> cached,
        IgniteTxEntry<K, V> entry, long topVer) {
        // We are in near transaction, do not add local node as reader.
        return null;
    }

    /** {@inheritDoc} */
    @Override protected void sendFinishReply(boolean commit, @Nullable Throwable err) {
        // We are in near transaction, do not send finish reply to local node.
    }

    /** {@inheritDoc} */
    @Override protected void clearPrepareFuture(GridDhtTxPrepareFuture<K, V> fut) {
        prepFut.compareAndSet(fut, null);
    }

    /** {@inheritDoc} */
    @Override public boolean syncCommit() {
        return sync();
    }

    /** {@inheritDoc} */
    @Override public boolean syncRollback() {
        return sync();
    }

    /**
     * Checks if transaction is fully synchronous.
     *
     * @return {@code True} if transaction is fully synchronous.
     */
    private boolean sync() {
        if (super.syncCommit())
            return true;

        for (int cacheId : activeCacheIds()) {
            if (cctx.cacheContext(cacheId).config().getWriteSynchronizationMode() == FULL_SYNC)
                return true;
        }

        return false;
    }

    /**
     * @return {@code True} if transaction contains at least one near cache key mapped to the local node.
     */
    public boolean nearLocallyMapped() {
        return nearLocallyMapped;
    }

    /**
     * @param nearLocallyMapped {@code True} if transaction contains near key mapped to the local node.
     */
    public void nearLocallyMapped(boolean nearLocallyMapped) {
        this.nearLocallyMapped = nearLocallyMapped;
    }

    /**
     * @return {@code True} if transaction contains colocated key mapped to the local node.
     */
    public boolean colocatedLocallyMapped() {
        return colocatedLocallyMapped;
    }

    /**
     * @param colocatedLocallyMapped {@code True} if transaction contains colocated key mapped to the local node.
     */
    public void colocatedLocallyMapped(boolean colocatedLocallyMapped) {
        this.colocatedLocallyMapped = colocatedLocallyMapped;
    }

    /** {@inheritDoc} */
    @Override public boolean ownsLockUnsafe(GridCacheEntryEx<K, V> entry) {
        return entry.detached() || super.ownsLockUnsafe(entry);
    }

    /** {@inheritDoc} */
    @Override public boolean ownsLock(GridCacheEntryEx<K, V> entry) throws GridCacheEntryRemovedException {
        return entry.detached() || super.ownsLock(entry);
    }

    /** {@inheritDoc} */
    @Override public Collection<IgniteTxEntry<K, V>> optimisticLockEntries() {
        if (groupLock())
            return super.optimisticLockEntries();

        return optimisticLockEntries;
    }

    /**
     * @param optimisticLockEntries Optimistic lock entries.
     */
    public void optimisticLockEntries(Collection<IgniteTxEntry<K, V>> optimisticLockEntries) {
        this.optimisticLockEntries = optimisticLockEntries;
    }

    /** {@inheritDoc} */
    @Override public IgniteInternalFuture<Boolean> loadMissing(
        GridCacheContext<K, V> cacheCtx,
        boolean readThrough,
        boolean async,
        final Collection<? extends K> keys,
        boolean deserializePortable,
        final IgniteBiInClosure<K, V> c
    ) {
        if (cacheCtx.isNear()) {
            return cacheCtx.nearTx().txLoadAsync(this,
                keys,
                readThrough,
                CU.<K, V>empty(),
                deserializePortable,
                accessPolicy(cacheCtx, keys)).chain(new C1<IgniteInternalFuture<Map<K, V>>, Boolean>() {
                @Override public Boolean apply(IgniteInternalFuture<Map<K, V>> f) {
                    try {
                        Map<K, V> map = f.get();

                        // Must loop through keys, not map entries,
                        // as map entries may not have all the keys.
                        for (K key : keys)
                            c.apply(key, map.get(key));

                        return true;
                    }
                    catch (Exception e) {
                        setRollbackOnly();

                        throw new GridClosureException(e);
                    }
                }
            });
        }
        else if (cacheCtx.isColocated()) {
            return cacheCtx.colocated().loadAsync(keys,
                readThrough,
                /*reload*/false,
                /*force primary*/false,
                topologyVersion(),
                CU.subjectId(this, cctx),
                resolveTaskName(),
                deserializePortable,
                null,
                accessPolicy(cacheCtx, keys)).chain(new C1<IgniteInternalFuture<Map<K, V>>, Boolean>() {
                    @Override public Boolean apply(IgniteInternalFuture<Map<K, V>> f) {
                        try {
                            Map<K, V> map = f.get();

                            // Must loop through keys, not map entries,
                            // as map entries may not have all the keys.
                            for (K key : keys)
                                c.apply(key, map.get(key));

                            return true;
                        }
                        catch (Exception e) {
                            setRollbackOnly();

                            throw new GridClosureException(e);
                        }
                    }
                });
        }
        else {
            assert cacheCtx.isLocal();

            return super.loadMissing(cacheCtx, readThrough, async, keys, deserializePortable, c);
        }
    }

    /** {@inheritDoc} */
    @Override protected void updateExplicitVersion(IgniteTxEntry<K, V> txEntry, GridCacheEntryEx<K, V> entry)
        throws GridCacheEntryRemovedException {
        if (entry.detached()) {
            GridCacheMvccCandidate<K> cand = cctx.mvcc().explicitLock(threadId(), entry.key());

            if (cand != null && !xidVersion().equals(cand.version())) {
                GridCacheVersion candVer = cand.version();

                txEntry.explicitVersion(candVer);

                if (candVer.isLess(minVer))
                    minVer = candVer;
            }
        }
        else
            super.updateExplicitVersion(txEntry, entry);
    }

    /**
     * @return DHT map.
     */
    ConcurrentMap<UUID, GridDistributedTxMapping<K, V>> mappings() {
        return mappings;
    }

    /**
     * @param nodeId Node ID.
     * @param dhtVer DHT version.
     */
    void addDhtVersion(UUID nodeId, GridCacheVersion dhtVer) {
        // This step is very important as near and DHT versions grow separately.
        cctx.versions().onReceived(nodeId, dhtVer);

        GridDistributedTxMapping<K, V> m = mappings.get(nodeId);

        if (m != null)
            m.dhtVersion(dhtVer);
    }

    /**
     * @param nodeId Undo mapping.
     */
    @Override public boolean removeMapping(UUID nodeId) {
        if (mappings.remove(nodeId) != null) {
            if (log.isDebugEnabled())
                log.debug("Removed mapping for node [nodeId=" + nodeId + ", tx=" + this + ']');

            return true;
        }
        else {
            if (log.isDebugEnabled())
                log.debug("Mapping for node was not found [nodeId=" + nodeId + ", tx=" + this + ']');

            return false;
        }
    }

    /** {@inheritDoc} */
    @Override protected void addGroupTxMapping(Collection<IgniteTxKey<K>> keys) {
        super.addGroupTxMapping(keys);

        addKeyMapping(cctx.localNode(), keys);
    }

    /**
     * Adds key mapping to dht mapping.
     *
     * @param key Key to add.
     * @param node Node this key mapped to.
     */
    public void addKeyMapping(IgniteTxKey<K> key, ClusterNode node) {
        GridDistributedTxMapping<K, V> m = mappings.get(node.id());

        if (m == null)
            mappings.put(node.id(), m = new GridDistributedTxMapping<>(node));

        IgniteTxEntry<K, V> txEntry = txMap.get(key);

        assert txEntry != null;

        txEntry.nodeId(node.id());

        m.add(txEntry);

        if (log.isDebugEnabled())
            log.debug("Added mappings to transaction [locId=" + cctx.localNodeId() + ", key=" + key + ", node=" + node +
                ", tx=" + this + ']');
    }

    /**
     * Adds keys mapping.
     *
     * @param n Mapped node.
     * @param mappedKeys Mapped keys.
     */
    private void addKeyMapping(ClusterNode n, Iterable<IgniteTxKey<K>> mappedKeys) {
        GridDistributedTxMapping<K, V> m = mappings.get(n.id());

        if (m == null)
            mappings.put(n.id(), m = new GridDistributedTxMapping<>(n));

        for (IgniteTxKey<K> key : mappedKeys) {
            IgniteTxEntry<K, V> txEntry = txMap.get(key);

            assert txEntry != null;

            txEntry.nodeId(n.id());

            m.add(txEntry);
        }
    }

    /**
     * @param maps Mappings.
     */
    void addEntryMapping(@Nullable Collection<GridDistributedTxMapping<K, V>> maps) {
        if (!F.isEmpty(maps)) {
            for (GridDistributedTxMapping<K, V> map : maps) {
                ClusterNode n = map.node();

                GridDistributedTxMapping<K, V> m = mappings.get(n.id());

                if (m == null)
                    m = F.addIfAbsent(mappings, n.id(), new GridDistributedTxMapping<K, V>(n));

                assert m != null;

                for (IgniteTxEntry<K, V> entry : map.entries())
                    m.add(entry);
            }

            if (log.isDebugEnabled())
                log.debug("Added mappings to transaction [locId=" + cctx.localNodeId() + ", mappings=" + maps +
                    ", tx=" + this + ']');
        }
    }


    /**
     * Removes mapping in case of optimistic tx failure on primary node.
     *
     * @param failedNodeId Failed node ID.
     * @param mapQueue Mappings queue.
     */
    void removeKeysMapping(UUID failedNodeId, Iterable<GridDistributedTxMapping<K, V>> mapQueue) {
        assert failedNodeId != null;
        assert mapQueue != null;

        mappings.remove(failedNodeId);

        if (!F.isEmpty(mapQueue)) {
            for (GridDistributedTxMapping<K, V> m : mapQueue) {
                UUID nodeId = m.node().id();

                GridDistributedTxMapping<K, V> mapping = mappings.get(nodeId);

                if (mapping != null) {
                    for (IgniteTxEntry<K, V> entry : m.entries())
                        mapping.removeEntry(entry);

                    if (mapping.entries().isEmpty())
                        mappings.remove(nodeId);
                }
            }
        }
    }

    /**
     * @param nodeId Node ID to mark with explicit lock.
     * @return {@code True} if mapping was found.
     */
    public boolean markExplicit(UUID nodeId) {
        GridDistributedTxMapping<K, V> m = mappings.get(nodeId);

        if (m != null) {
            m.markExplicitLock();

            return true;
        }

        return false;
    }

    /** {@inheritDoc} */
    @Override public boolean onOwnerChanged(GridCacheEntryEx<K, V> entry, GridCacheMvccCandidate<K> owner) {
        GridCacheMvccFuture<K, V, IgniteInternalTx<K, V>> fut = (GridCacheMvccFuture<K, V, IgniteInternalTx<K, V>>)prepFut
            .get();

        return fut != null && fut.onOwnerChanged(entry, owner);
    }

    /**
     * @param mapping Mapping to order.
     * @param pendingVers Pending versions.
     * @param committedVers Committed versions.
     * @param rolledbackVers Rolled back versions.
     */
    void readyNearLocks(GridDistributedTxMapping<K, V> mapping,
        Collection<GridCacheVersion> pendingVers,
        Collection<GridCacheVersion> committedVers,
        Collection<GridCacheVersion> rolledbackVers)
    {
        Collection<IgniteTxEntry<K, V>> entries = groupLock() ?
            Collections.singletonList(groupLockEntry()) :
            F.concat(false, mapping.reads(), mapping.writes());

        for (IgniteTxEntry<K, V> txEntry : entries) {
            while (true) {
                GridCacheContext<K, V> cacheCtx = txEntry.cached().context();

                assert cacheCtx.isNear();

                GridDistributedCacheEntry<K, V> entry = (GridDistributedCacheEntry<K, V>)txEntry.cached();

                try {
                    // Handle explicit locks.
                    GridCacheVersion explicit = txEntry.explicitVersion();

                    if (explicit == null)
                        entry.readyNearLock(xidVer, mapping.dhtVersion(), committedVers, rolledbackVers, pendingVers);

                    break;
                }
                catch (GridCacheEntryRemovedException ignored) {
                    assert entry.obsoleteVersion() != null;

                    if (log.isDebugEnabled())
                        log.debug("Replacing obsolete entry in remote transaction [entry=" + entry +
                            ", tx=" + this + ']');

                    // Replace the entry.
                    txEntry.cached(txEntry.context().cache().entryEx(txEntry.key()), entry.keyBytes());
                }
            }
        }
    }

    /**
     * @return Topology snapshot on which this tx was started.
     */
    public GridDiscoveryTopologySnapshot topologySnapshot() {
        return topSnapshot.get();
    }

    /**
     * Sets topology snapshot on which this tx was started.
     *
     * @param topSnapshot Topology snapshot.
     * @return {@code True} if topology snapshot was set by this call.
     */
    public boolean topologySnapshot(GridDiscoveryTopologySnapshot topSnapshot) {
        return this.topSnapshot.compareAndSet(null, topSnapshot);
    }

    /** {@inheritDoc} */
    @SuppressWarnings({"CatchGenericClass", "ThrowableInstanceNeverThrown"})
    @Override public boolean finish(boolean commit) throws IgniteCheckedException {
        if (log.isDebugEnabled())
            log.debug("Finishing near local tx [tx=" + this + ", commit=" + commit + "]");

        if (commit) {
            if (!state(COMMITTING)) {
                IgniteTxState state = state();

                if (state != COMMITTING && state != COMMITTED)
                    throw new IgniteCheckedException("Invalid transaction state for commit [state=" + state() +
                        ", tx=" + this + ']');
                else {
                    if (log.isDebugEnabled())
                        log.debug("Invalid transaction state for commit (another thread is committing): " + this);

                    return false;
                }
            }
        }
        else {
            if (!state(ROLLING_BACK)) {
                if (log.isDebugEnabled())
                    log.debug("Invalid transaction state for rollback [state=" + state() + ", tx=" + this + ']');

                return false;
            }
        }

        IgniteCheckedException err = null;

        // Commit to DB first. This way if there is a failure, transaction
        // won't be committed.
        try {
            if (commit && !isRollbackOnly())
                userCommit();
            else
                userRollback();
        }
        catch (IgniteCheckedException e) {
            err = e;

            commit = false;

            // If heuristic error.
            if (!isRollbackOnly()) {
                invalidate = true;

                systemInvalidate(true);

                U.warn(log, "Set transaction invalidation flag to true due to error [tx=" + this + ", err=" + err + ']');
            }
        }

        if (err != null) {
            state(UNKNOWN);

            throw err;
        }
        else {
            // Committed state will be set in finish future onDone callback.
            if (commit) {
                if (!onePhaseCommit()) {
                    if (!state(COMMITTED)) {
                        state(UNKNOWN);

                        throw new IgniteCheckedException("Invalid transaction state for commit: " + this);
                    }
                }
            }
            else {
                if (!state(ROLLED_BACK)) {
                    state(UNKNOWN);

                    throw new IgniteCheckedException("Invalid transaction state for rollback: " + this);
                }
            }
        }

        return true;
    }

    /** {@inheritDoc} */
<<<<<<< HEAD
    @Override public IgniteInternalFuture<IgniteTxEx<K, V>> prepareAsync() {
        GridNearTxPrepareFuture<K, V> fut = (GridNearTxPrepareFuture<K, V>)prepFut.get();
=======
    @Override public IgniteInternalFuture<IgniteInternalTx<K, V>> prepareAsync() {
        IgniteInternalFuture<IgniteInternalTx<K, V>> fut = prepFut.get();
>>>>>>> 420c74f8

        if (fut == null) {
            // Future must be created before any exception can be thrown.
            fut = new GridNearTxPrepareFuture<>(cctx, this);

            if (!prepFut.compareAndSet(null, fut))
                return prepFut.get();
        }
        else
            // Prepare was called explicitly.
            return fut;

        mapExplicitLocks();

        // For pessimistic mode we don't distribute prepare request and do not lock topology version
        // as it was fixed on first lock.
        if (pessimistic()) {
            if (!state(PREPARING)) {
                if (setRollbackOnly()) {
                    if (timedOut())
<<<<<<< HEAD
                        fut.onError(new IgniteTxTimeoutException("Transaction timed out and was " +
=======
                        pessimisticFut.onError(new IgniteTxTimeoutCheckedException("Transaction timed out and was " +
>>>>>>> 420c74f8
                            "rolled back: " + this));
                    else
                        fut.onError(new IgniteCheckedException("Invalid transaction state for prepare [state=" +
                            state() + ", tx=" + this + ']'));
                }
                else
<<<<<<< HEAD
                    fut.onError(new IgniteTxRollbackException("Invalid transaction state for prepare " +
=======
                    pessimisticFut.onError(new IgniteTxRollbackCheckedException("Invalid transaction state for prepare " +
>>>>>>> 420c74f8
                        "[state=" + state() + ", tx=" + this + ']'));

                return fut;
            }

            try {
                userPrepare();

                // Make sure to add future before calling prepare.
                cctx.mvcc().addFuture(fut);

                fut.prepare();
            }
            catch (IgniteCheckedException e) {
                fut.onError(e);
            }
        }
        else {
            // In optimistic mode we must wait for topology map update.
            fut.prepare();
        }

        return fut;
    }

    /** {@inheritDoc} */
    @SuppressWarnings({"ThrowableInstanceNeverThrown"})
    @Override public IgniteInternalFuture<IgniteInternalTx> commitAsync() {
        if (log.isDebugEnabled())
            log.debug("Committing near local tx: " + this);

        prepareAsync();

        GridNearTxFinishFuture<K, V> fut = commitFut.get();

        if (fut == null && !commitFut.compareAndSet(null, fut = new GridNearTxFinishFuture<>(cctx, this, true)))
            return commitFut.get();

        cctx.mvcc().addFuture(fut);

        IgniteInternalFuture<IgniteInternalTx<K, V>> prepareFut = prepFut.get();

        prepareFut.listenAsync(new CI1<IgniteInternalFuture<IgniteInternalTx<K, V>>>() {
            @Override public void apply(IgniteInternalFuture<IgniteInternalTx<K, V>> f) {
                GridNearTxFinishFuture<K, V> fut0 = commitFut.get();

                try {
                    // Make sure that here are no exceptions.
                    f.get();

                    if (finish(true))
                        fut0.finish();
                    else
                        fut0.onError(new IgniteCheckedException("Failed to commit transaction: " +
                            CU.txString(GridNearTxLocal.this)));
                }
                catch (Error | RuntimeException e) {
                    commitErr.compareAndSet(null, e);

                    throw e;
                }
                catch (IgniteCheckedException e) {
                    commitErr.compareAndSet(null, e);

                    fut0.onError(e);
                }
            }
        });

        return fut;
    }

    /** {@inheritDoc} */
    @Override public IgniteInternalFuture<IgniteInternalTx> rollbackAsync() {
        if (log.isDebugEnabled())
            log.debug("Rolling back near tx: " + this);

        GridNearTxFinishFuture<K, V> fut = rollbackFut.get();

        if (fut != null)
            return fut;

        if (!rollbackFut.compareAndSet(null, fut = new GridNearTxFinishFuture<>(cctx, this, false)))
            return rollbackFut.get();

        cctx.mvcc().addFuture(fut);

        IgniteInternalFuture<IgniteInternalTx<K, V>> prepFut = this.prepFut.get();

        if (prepFut == null || prepFut.isDone()) {
            try {
                // Check for errors in prepare future.
                if (prepFut != null)
                    prepFut.get();
            }
            catch (IgniteCheckedException e) {
                if (log.isDebugEnabled())
                    log.debug("Got optimistic tx failure [tx=" + this + ", err=" + e + ']');
            }

            try {
                if (finish(false) || state() == UNKNOWN)
                    fut.finish();
                else
                    fut.onError(new IgniteCheckedException("Failed to gracefully rollback transaction: " + CU.txString(this)));
            }
            catch (IgniteCheckedException e) {
                fut.onError(e);
            }
        }
        else {
            prepFut.listenAsync(new CI1<IgniteInternalFuture<IgniteInternalTx<K, V>>>() {
                @Override public void apply(IgniteInternalFuture<IgniteInternalTx<K, V>> f) {
                    try {
                        // Check for errors in prepare future.
                        f.get();
                    }
                    catch (IgniteCheckedException e) {
                        if (log.isDebugEnabled())
                            log.debug("Got optimistic tx failure [tx=" + this + ", err=" + e + ']');
                    }

                    GridNearTxFinishFuture<K, V> fut0 = rollbackFut.get();

                    try {
                        if (finish(false) || state() == UNKNOWN)
                            fut0.finish();
                        else
                            fut0.onError(new IgniteCheckedException("Failed to gracefully rollback transaction: " +
                                CU.txString(GridNearTxLocal.this)));
                    }
                    catch (IgniteCheckedException e) {
                        U.error(log, "Failed to gracefully rollback transaction: " +
                            CU.txString(GridNearTxLocal.this), e);

                        fut0.onError(e);
                    }
                }
            });
        }

        return fut;
    }

    /**
     * Prepares next batch of entries in dht transaction.
     *
     * @param reads Read entries.
     * @param writes Write entries.
     * @param txNodes Transaction nodes mapping.
     * @param last {@code True} if this is last prepare request.
     * @param lastBackups IDs of backup nodes receiving last prepare request.
     * @return Future that will be completed when locks are acquired.
     */
    @SuppressWarnings("TypeMayBeWeakened")
<<<<<<< HEAD
    public IgniteInternalFuture<IgniteTxEx<K, V>> prepareAsyncLocal(
        @Nullable Collection<IgniteTxEntry<K, V>> reads,
        @Nullable Collection<IgniteTxEntry<K, V>> writes,
        Map<UUID, Collection<UUID>> txNodes, boolean last,
        Collection<UUID> lastBackups,
        IgniteInClosure<GridNearTxPrepareResponse<K, V>> completeCb
    ) {
=======
    public IgniteInternalFuture<IgniteInternalTx<K, V>> prepareAsyncLocal(@Nullable Collection<IgniteTxEntry<K, V>> reads,
        @Nullable Collection<IgniteTxEntry<K, V>> writes, Map<UUID, Collection<UUID>> txNodes, boolean last,
        Collection<UUID> lastBackups) {
        assert optimistic();

>>>>>>> 420c74f8
        if (state() != PREPARING) {
            if (timedOut())
                return new GridFinishedFuture<>(cctx.kernalContext(),
                    new IgniteTxTimeoutCheckedException("Transaction timed out: " + this));

            setRollbackOnly();

            return new GridFinishedFuture<>(cctx.kernalContext(),
                new IgniteCheckedException("Invalid transaction state for prepare [state=" + state() + ", tx=" + this + ']'));
        }

        init();

        GridDhtTxPrepareFuture<K, V> fut = new GridDhtTxPrepareFuture<>(
            cctx,
            this,
            IgniteUuid.randomUuid(),
            Collections.<IgniteTxKey<K>, GridCacheVersion>emptyMap(),
            last,
            needReturnValue() && implicit(),
            lastBackups,
            completeCb);

        try {
            // At this point all the entries passed in must be enlisted in transaction because this is an
            // optimistic transaction.
            optimisticLockEntries = writes;

            userPrepare();

            // Make sure to add future before calling prepare on it.
            cctx.mvcc().addFuture(fut);

            if (isSystemInvalidate())
                fut.complete();
            else
                fut.prepare(reads, writes, txNodes);
        }
        catch (IgniteTxTimeoutCheckedException | IgniteTxOptimisticCheckedException e) {
            fut.onError(e);
        }
        catch (IgniteCheckedException e) {
            setRollbackOnly();

            fut.onError(new IgniteTxRollbackCheckedException("Failed to prepare transaction: " + this, e));

            try {
                rollback();
            }
            catch (IgniteTxOptimisticCheckedException e1) {
                if (log.isDebugEnabled())
                    log.debug("Failed optimistically to prepare transaction [tx=" + this + ", e=" + e1 + ']');

                fut.onError(e);
            }
            catch (IgniteCheckedException e1) {
                U.error(log, "Failed to rollback transaction: " + this, e1);
            }
        }

        return fut;
    }

    /**
     * Commits local part of colocated transaction.
     *
     * @return Commit future.
     */
    public IgniteInternalFuture<IgniteInternalTx> commitAsyncLocal() {
        if (log.isDebugEnabled())
            log.debug("Committing colocated tx locally: " + this);

        // In optimistic mode prepare was called explicitly.
        if (pessimistic())
            prepareAsync();

        IgniteInternalFuture<IgniteInternalTx<K, V>> prep = prepFut.get();

        // Do not create finish future if there are no remote nodes.
        if (F.isEmpty(dhtMap) && F.isEmpty(nearMap)) {
            if (prep != null)
                return (IgniteInternalFuture<IgniteInternalTx>)(IgniteInternalFuture)prep;

            return new GridFinishedFuture<IgniteInternalTx>(cctx.kernalContext(), this);
        }

        final GridDhtTxFinishFuture<K, V> fut = new GridDhtTxFinishFuture<>(cctx, this, /*commit*/true);

        cctx.mvcc().addFuture(fut);

        if (prep == null || prep.isDone()) {
            assert prep != null || optimistic();

            try {
                if (prep != null)
                    prep.get(); // Check for errors of a parent future.

                fut.finish();
            }
            catch (IgniteTxOptimisticCheckedException e) {
                if (log.isDebugEnabled())
                    log.debug("Failed optimistically to prepare transaction [tx=" + this + ", e=" + e + ']');

                fut.onError(e);
            }
            catch (IgniteCheckedException e) {
                U.error(log, "Failed to prepare transaction: " + this, e);

                fut.onError(e);
            }
        }
        else
            prep.listenAsync(new CI1<IgniteInternalFuture<IgniteInternalTx<K, V>>>() {
                @Override public void apply(IgniteInternalFuture<IgniteInternalTx<K, V>> f) {
                    try {
                        f.get(); // Check for errors of a parent future.

                        fut.finish();
                    }
                    catch (IgniteTxOptimisticCheckedException e) {
                        if (log.isDebugEnabled())
                            log.debug("Failed optimistically to prepare transaction [tx=" + this + ", e=" + e + ']');

                        fut.onError(e);
                    }
                    catch (IgniteCheckedException e) {
                        U.error(log, "Failed to prepare transaction: " + this, e);

                        fut.onError(e);
                    }
                }
            });

        return fut;
    }

    /**
     * Rolls back local part of colocated transaction.
     *
     * @return Commit future.
     */
    public IgniteInternalFuture<IgniteInternalTx> rollbackAsyncLocal() {
        if (log.isDebugEnabled())
            log.debug("Rolling back colocated tx locally: " + this);

        final GridDhtTxFinishFuture<K, V> fut = new GridDhtTxFinishFuture<>(cctx, this, /*commit*/false);

        cctx.mvcc().addFuture(fut);

        IgniteInternalFuture<IgniteInternalTx<K, V>> prep = prepFut.get();

        if (prep == null || prep.isDone()) {
            try {
                if (prep != null)
                    prep.get();
            }
            catch (IgniteCheckedException e) {
                if (log.isDebugEnabled())
                    log.debug("Failed to prepare transaction during rollback (will ignore) [tx=" + this + ", msg=" +
                        e.getMessage() + ']');
            }

            fut.finish();
        }
        else
            prep.listenAsync(new CI1<IgniteInternalFuture<IgniteInternalTx<K, V>>>() {
                @Override public void apply(IgniteInternalFuture<IgniteInternalTx<K, V>> f) {
                    try {
                        f.get(); // Check for errors of a parent future.
                    }
                    catch (IgniteCheckedException e) {
                        log.debug("Failed to prepare transaction during rollback (will ignore) [tx=" + this + ", msg=" +
                            e.getMessage() + ']');
                    }

                    fut.finish();
                }
            });

        return fut;
    }

    /** {@inheritDoc} */
    public IgniteInternalFuture<GridCacheReturn<V>> lockAllAsync(GridCacheContext<K, V> cacheCtx,
        final Collection<? extends K> keys,
        boolean implicit,
        boolean read,
        long accessTtl) {
        assert pessimistic();

        try {
            checkValid();
        }
        catch (IgniteCheckedException e) {
            return new GridFinishedFuture<>(cctx.kernalContext(), e);
        }

        final GridCacheReturn<V> ret = new GridCacheReturn<>(false);

        if (F.isEmpty(keys))
            return new GridFinishedFuture<>(cctx.kernalContext(), ret);

        init();

        if (log.isDebugEnabled())
            log.debug("Before acquiring transaction lock on keys: " + keys);

        IgniteInternalFuture<Boolean> fut = cacheCtx.colocated().lockAllAsyncInternal(keys,
            lockTimeout(),
            this,
            isInvalidate(),
            read,
            /*retval*/false,
            isolation,
            accessTtl,
            CU.<K, V>empty());

        return new GridEmbeddedFuture<>(
            fut,
            new PLC1<GridCacheReturn<V>>(ret, false) {
                @Override protected GridCacheReturn<V> postLock(GridCacheReturn<V> ret) {
                    if (log.isDebugEnabled())
                        log.debug("Acquired transaction lock on keys: " + keys);

                    return ret;
                }
            },
            cctx.kernalContext());
    }

    /** {@inheritDoc} */
    @Override protected GridCacheEntryEx<K, V> entryEx(GridCacheContext<K, V> cacheCtx, IgniteTxKey<K> key) {
        if (cacheCtx.isColocated()) {
            IgniteTxEntry<K, V> txEntry = entry(key);

            if (txEntry == null)
                return cacheCtx.colocated().entryExx(key.key(), topologyVersion(), true);

            GridCacheEntryEx<K, V> cached = txEntry.cached();

            assert cached != null;

            if (cached.detached())
                return cached;

            if (cached.obsoleteVersion() != null) {
                cached = cacheCtx.colocated().entryExx(key.key(), topologyVersion(), true);

                txEntry.cached(cached, txEntry.keyBytes());
            }

            return cached;
        }
        else
            return cacheCtx.cache().entryEx(key.key());
    }

    /** {@inheritDoc} */
    @Override protected GridCacheEntryEx<K, V> entryEx(GridCacheContext<K, V> cacheCtx, IgniteTxKey<K> key, long topVer) {
        if (cacheCtx.isColocated()) {
            IgniteTxEntry<K, V> txEntry = entry(key);

            if (txEntry == null)
                return cacheCtx.colocated().entryExx(key.key(), topVer, true);

            GridCacheEntryEx<K, V> cached = txEntry.cached();

            assert cached != null;

            if (cached.detached())
                return cached;

            if (cached.obsoleteVersion() != null) {
                cached = cacheCtx.colocated().entryExx(key.key(), topVer, true);

                txEntry.cached(cached, txEntry.keyBytes());
            }

            return cached;
        }
        else
            return cacheCtx.cache().entryEx(key.key(), topVer);
    }

    /** {@inheritDoc} */
    @Override protected IgniteCacheExpiryPolicy accessPolicy(GridCacheContext ctx,
        IgniteTxKey<K> key,
        @Nullable ExpiryPolicy expiryPlc)
    {
        assert optimistic();

        if (expiryPlc == null)
            expiryPlc = ctx.expiry();

        if (expiryPlc != null) {
            IgniteCacheExpiryPolicy plc = ctx.cache().accessExpiryPolicy(expiryPlc);

            if (plc != null) {
                if (accessMap == null)
                    accessMap = new HashMap<>();

                accessMap.put(key, plc);
            }

            return plc;
        }

        return null;
    }

    /**
     * @param cacheCtx Cache context.
     * @param keys Keys.
     * @return Expiry policy.
     */
    private IgniteCacheExpiryPolicy accessPolicy(GridCacheContext<K, V> cacheCtx, Collection<? extends K> keys) {
        if (accessMap != null) {
            for (Map.Entry<IgniteTxKey<K>, IgniteCacheExpiryPolicy> e : accessMap.entrySet()) {
                if (e.getKey().cacheId() == cacheCtx.cacheId() && keys.contains(e.getKey().key()))
                    return e.getValue();
            }
        }

        return null;
    }

    /** {@inheritDoc} */
    @Override public void close() throws IgniteCheckedException {
        super.close();

        if (accessMap != null) {
            assert optimistic();

            for (Map.Entry<IgniteTxKey<K>, IgniteCacheExpiryPolicy> e : accessMap.entrySet()) {
                if (e.getValue().entries() != null) {
                    GridCacheContext cctx0 = cctx.cacheContext(e.getKey().cacheId());

                    if (cctx0.isNear())
                        cctx0.near().dht().sendTtlUpdateRequest(e.getValue());
                    else
                        cctx0.dht().sendTtlUpdateRequest(e.getValue());
                }
            }

            accessMap = null;
        }
    }

    /** {@inheritDoc} */
    @Override public String toString() {
        return S.toString(GridNearTxLocal.class, this, "mappings", mappings.keySet(), "super", super.toString());
    }

    /**
     *
     */
    private static class PessimisticPrepareFuture<K, V> extends GridFutureAdapter<IgniteInternalTx<K, V>> {
        /** */
        private static final long serialVersionUID = 0L;

        /** Transaction. */
        @GridToStringExclude
        private IgniteInternalTx<K, V> tx;

        /**
         * Empty constructor required by {@link Externalizable}.
         */
        public PessimisticPrepareFuture() {
            // No-op.
        }

        /**
         * @param ctx Kernal context.
         * @param tx Transaction.
         */
        private PessimisticPrepareFuture(GridKernalContext ctx, IgniteInternalTx<K, V> tx) {
            super(ctx);
            this.tx = tx;
        }

        /**
         * @param e Exception.
         */
        void onError(Throwable e) {
            boolean marked = tx.setRollbackOnly();

            if (e instanceof IgniteTxRollbackCheckedException) {
                if (marked) {
                    try {
                        tx.rollback();
                    }
                    catch (IgniteCheckedException ex) {
                        U.error(log, "Failed to automatically rollback transaction: " + tx, ex);
                    }
                }
            }

            onDone(tx, e);
        }

        /**
         * Completes future.
         */
        void complete() {
            onDone(tx);
        }

        /** {@inheritDoc} */
        @Override public String toString() {
            return "PessimisticPrepareFuture[xidVer=" + tx.xidVersion() + ", done=" + isDone() + ']';
        }
    }
}<|MERGE_RESOLUTION|>--- conflicted
+++ resolved
@@ -689,13 +689,8 @@
     }
 
     /** {@inheritDoc} */
-<<<<<<< HEAD
-    @Override public IgniteInternalFuture<IgniteTxEx<K, V>> prepareAsync() {
+    @Override public IgniteInternalFuture<IgniteInternalTx<K, V>> prepareAsync() {
         GridNearTxPrepareFuture<K, V> fut = (GridNearTxPrepareFuture<K, V>)prepFut.get();
-=======
-    @Override public IgniteInternalFuture<IgniteInternalTx<K, V>> prepareAsync() {
-        IgniteInternalFuture<IgniteInternalTx<K, V>> fut = prepFut.get();
->>>>>>> 420c74f8
 
         if (fut == null) {
             // Future must be created before any exception can be thrown.
@@ -716,22 +711,14 @@
             if (!state(PREPARING)) {
                 if (setRollbackOnly()) {
                     if (timedOut())
-<<<<<<< HEAD
-                        fut.onError(new IgniteTxTimeoutException("Transaction timed out and was " +
-=======
-                        pessimisticFut.onError(new IgniteTxTimeoutCheckedException("Transaction timed out and was " +
->>>>>>> 420c74f8
+                        fut.onError(new IgniteTxTimeoutCheckedException("Transaction timed out and was " +
                             "rolled back: " + this));
                     else
                         fut.onError(new IgniteCheckedException("Invalid transaction state for prepare [state=" +
                             state() + ", tx=" + this + ']'));
                 }
                 else
-<<<<<<< HEAD
-                    fut.onError(new IgniteTxRollbackException("Invalid transaction state for prepare " +
-=======
-                    pessimisticFut.onError(new IgniteTxRollbackCheckedException("Invalid transaction state for prepare " +
->>>>>>> 420c74f8
+                    fut.onError(new IgniteTxRollbackCheckedException("Invalid transaction state for prepare " +
                         "[state=" + state() + ", tx=" + this + ']'));
 
                 return fut;
@@ -887,21 +874,13 @@
      * @return Future that will be completed when locks are acquired.
      */
     @SuppressWarnings("TypeMayBeWeakened")
-<<<<<<< HEAD
-    public IgniteInternalFuture<IgniteTxEx<K, V>> prepareAsyncLocal(
+    public IgniteInternalFuture<IgniteInternalTx<K, V>> prepareAsyncLocal(
         @Nullable Collection<IgniteTxEntry<K, V>> reads,
         @Nullable Collection<IgniteTxEntry<K, V>> writes,
         Map<UUID, Collection<UUID>> txNodes, boolean last,
         Collection<UUID> lastBackups,
         IgniteInClosure<GridNearTxPrepareResponse<K, V>> completeCb
     ) {
-=======
-    public IgniteInternalFuture<IgniteInternalTx<K, V>> prepareAsyncLocal(@Nullable Collection<IgniteTxEntry<K, V>> reads,
-        @Nullable Collection<IgniteTxEntry<K, V>> writes, Map<UUID, Collection<UUID>> txNodes, boolean last,
-        Collection<UUID> lastBackups) {
-        assert optimistic();
-
->>>>>>> 420c74f8
         if (state() != PREPARING) {
             if (timedOut())
                 return new GridFinishedFuture<>(cctx.kernalContext(),
