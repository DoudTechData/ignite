--- conflicted
+++ resolved
@@ -1024,10 +1024,7 @@
         A.notNull(cfg.getCommunicationSpi(), "cfg.getCommunicationSpi()");
         A.notNull(cfg.getDeploymentSpi(), "cfg.getDeploymentSpi()");
         A.notNull(cfg.getDiscoverySpi(), "cfg.getDiscoverySpi()");
-<<<<<<< HEAD
-=======
         A.notNull(cfg.getEventStorageSpi(), "cfg.getEventStorageSpi()");
->>>>>>> 48ba8850
         A.notNull(cfg.getCollisionSpi(), "cfg.getCollisionSpi()");
         A.notNull(cfg.getFailoverSpi(), "cfg.getFailoverSpi()");
         A.notNull(cfg.getLoadBalancingSpi(), "cfg.getLoadBalancingSpi()");
