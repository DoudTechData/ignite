/*
 * Licensed to the Apache Software Foundation (ASF) under one or more
 * contributor license agreements.  See the NOTICE file distributed with
 * this work for additional information regarding copyright ownership.
 * The ASF licenses this file to You under the Apache License, Version 2.0
 * (the "License"); you may not use this file except in compliance with
 * the License.  You may obtain a copy of the License at
 *
 *      http://www.apache.org/licenses/LICENSE-2.0
 *
 * Unless required by applicable law or agreed to in writing, software
 * distributed under the License is distributed on an "AS IS" BASIS,
 * WITHOUT WARRANTIES OR CONDITIONS OF ANY KIND, either express or implied.
 * See the License for the specific language governing permissions and
 * limitations under the License.
 */

package org.apache.ignite.internal.processors.cache;

import java.util.Collection;
import java.util.HashMap;
import java.util.Iterator;
import java.util.Map;
import java.util.UUID;
import java.util.concurrent.ConcurrentMap;
import java.util.concurrent.TimeUnit;
import java.util.concurrent.atomic.AtomicLong;
import org.apache.ignite.IgniteCheckedException;
import org.apache.ignite.IgniteException;
import org.apache.ignite.IgniteLogger;
import org.apache.ignite.cluster.ClusterNode;
import org.apache.ignite.internal.IgniteInternalFuture;
import org.apache.ignite.internal.cluster.ClusterTopologyCheckedException;
import org.apache.ignite.internal.managers.communication.GridMessageListener;
import org.apache.ignite.internal.managers.deployment.GridDeploymentInfo;
import org.apache.ignite.internal.processors.affinity.AffinityTopologyVersion;
import org.apache.ignite.internal.processors.cache.distributed.dht.GridDhtLockRequest;
import org.apache.ignite.internal.processors.cache.distributed.dht.GridDhtLockResponse;
import org.apache.ignite.internal.processors.cache.distributed.dht.GridDhtTxPrepareRequest;
import org.apache.ignite.internal.processors.cache.distributed.dht.GridDhtTxPrepareResponse;
import org.apache.ignite.internal.processors.cache.distributed.dht.GridPartitionedGetFuture;
import org.apache.ignite.internal.processors.cache.distributed.dht.atomic.GridDhtAtomicUpdateRequest;
import org.apache.ignite.internal.processors.cache.distributed.dht.atomic.GridDhtAtomicUpdateResponse;
import org.apache.ignite.internal.processors.cache.distributed.dht.atomic.GridNearAtomicUpdateRequest;
import org.apache.ignite.internal.processors.cache.distributed.dht.atomic.GridNearAtomicUpdateResponse;
import org.apache.ignite.internal.processors.cache.distributed.dht.preloader.GridDhtForceKeysRequest;
import org.apache.ignite.internal.processors.cache.distributed.dht.preloader.GridDhtForceKeysResponse;
import org.apache.ignite.internal.processors.cache.distributed.dht.preloader.GridDhtPartitionSupplyMessage;
import org.apache.ignite.internal.processors.cache.distributed.dht.preloader.GridDhtPartitionSupplyMessageV2;
import org.apache.ignite.internal.processors.cache.distributed.near.GridNearGetFuture;
import org.apache.ignite.internal.processors.cache.distributed.near.GridNearGetRequest;
import org.apache.ignite.internal.processors.cache.distributed.near.GridNearGetResponse;
import org.apache.ignite.internal.processors.cache.distributed.near.GridNearLockRequest;
import org.apache.ignite.internal.processors.cache.distributed.near.GridNearLockResponse;
import org.apache.ignite.internal.processors.cache.distributed.near.GridNearTxPrepareRequest;
import org.apache.ignite.internal.processors.cache.distributed.near.GridNearTxPrepareResponse;
import org.apache.ignite.internal.processors.cache.query.GridCacheQueryRequest;
import org.apache.ignite.internal.processors.cache.query.GridCacheQueryResponse;
import org.apache.ignite.internal.util.F0;
import org.apache.ignite.internal.util.GridLeanSet;
import org.apache.ignite.internal.util.GridSpinReadWriteLock;
import org.apache.ignite.internal.util.typedef.CI1;
import org.apache.ignite.internal.util.typedef.F;
import org.apache.ignite.internal.util.typedef.P1;
import org.apache.ignite.internal.util.typedef.X;
import org.apache.ignite.internal.util.typedef.internal.CU;
import org.apache.ignite.internal.util.typedef.internal.U;
import org.apache.ignite.lang.IgniteBiInClosure;
import org.apache.ignite.lang.IgnitePredicate;
import org.jetbrains.annotations.Nullable;
import org.jsr166.ConcurrentHashMap8;

import static org.apache.ignite.internal.GridTopic.TOPIC_CACHE;

/**
 * Cache communication manager.
 */
public class GridCacheIoManager extends GridCacheSharedManagerAdapter {
    /** Communication topic prefix for distributed queries. */
    private static final String QUERY_TOPIC_PREFIX = "QUERY";

    /** Message ID generator. */
    private static final AtomicLong idGen = new AtomicLong();

    /** Delay in milliseconds between retries. */
    private long retryDelay;

    /** Number of retries using to send messages. */
    private int retryCnt;

    /** Indexed class handlers. */
    private Map<Integer, IgniteBiInClosure[]> idxClsHandlers = new HashMap<>();

    /** Handler registry. */
    private ConcurrentMap<ListenerKey, IgniteBiInClosure<UUID, GridCacheMessage>>
        clsHandlers = new ConcurrentHashMap8<>();

    /** Ordered handler registry. */
    private ConcurrentMap<Object, IgniteBiInClosure<UUID, ? extends GridCacheMessage>> orderedHandlers =
        new ConcurrentHashMap8<>();

    /** Stopping flag. */
    private boolean stopping;

    /** Mutex. */
    private final GridSpinReadWriteLock rw = new GridSpinReadWriteLock();

    /** Deployment enabled. */
    private boolean depEnabled;

    /** Message listener. */
    private GridMessageListener lsnr = new GridMessageListener() {
        @Override public void onMessage(final UUID nodeId, Object msg) {
            if (log.isDebugEnabled())
                log.debug("Received unordered cache communication message [nodeId=" + nodeId +
                    ", locId=" + cctx.localNodeId() + ", msg=" + msg + ']');

            final GridCacheMessage cacheMsg = (GridCacheMessage)msg;

            IgniteInternalFuture<?> fut = null;

            if (cacheMsg.partitionExchangeMessage()) {
                long locTopVer = cctx.discovery().topologyVersion();
                long rmtTopVer = cacheMsg.topologyVersion().topologyVersion();

                if (locTopVer < rmtTopVer) {
                    if (log.isDebugEnabled())
                        log.debug("Received message has higher topology version [msg=" + msg +
                            ", locTopVer=" + locTopVer + ", rmtTopVer=" + rmtTopVer + ']');

                    fut = cctx.discovery().topologyFuture(rmtTopVer);
                }
            }
            else {
                AffinityTopologyVersion locAffVer = cctx.exchange().readyAffinityVersion();
                AffinityTopologyVersion rmtAffVer = cacheMsg.topologyVersion();

                if (locAffVer.compareTo(rmtAffVer) < 0) {
                    if (log.isDebugEnabled())
                        log.debug("Received message has higher affinity topology version [msg=" + msg +
                            ", locTopVer=" + locAffVer + ", rmtTopVer=" + rmtAffVer + ']');

                    fut = cctx.exchange().affinityReadyFuture(rmtAffVer);
                }
            }

            if (fut != null && !fut.isDone()) {
                fut.listen(new CI1<IgniteInternalFuture<?>>() {
                    @Override public void apply(IgniteInternalFuture<?> t) {
                        cctx.kernalContext().closure().runLocalSafe(new Runnable() {
                            @Override public void run() {
                                handleMessage(nodeId, cacheMsg);
                            }
                        });
                    }
                });

                return;
            }

            handleMessage(nodeId, cacheMsg);
        }
    };

    /**
     * @param nodeId Sender node ID.
     * @param cacheMsg Message.
     */
    @SuppressWarnings("unchecked")
    private void handleMessage(UUID nodeId, GridCacheMessage cacheMsg) {
        int msgIdx = cacheMsg.lookupIndex();

        IgniteBiInClosure<UUID, GridCacheMessage> c = null;

        if (msgIdx >= 0) {
            IgniteBiInClosure[] cacheClsHandlers = idxClsHandlers.get(cacheMsg.cacheId());

            if (cacheClsHandlers != null)
                c = cacheClsHandlers[msgIdx];
        }

        if (c == null)
            c = clsHandlers.get(new ListenerKey(cacheMsg.cacheId(), cacheMsg.getClass()));

        if (c == null) {
            if (cctx.kernalContext().isStopping()) {
                if (log.isDebugEnabled())
                    log.debug("Received message without registered handler (will ignore) [msg=" + cacheMsg +
                        ", nodeId=" + nodeId + ']');
            }
            else {
                U.warn(log, "Received message without registered handler (will ignore) [msg=" + cacheMsg +
                    ", nodeId=" + nodeId + ']');
            }

            return;
        }

        onMessage0(nodeId, cacheMsg, c);
    }

    /** {@inheritDoc} */
    @Override public void start0() throws IgniteCheckedException {
        retryDelay = cctx.gridConfig().getNetworkSendRetryDelay();
        retryCnt = cctx.gridConfig().getNetworkSendRetryCount();

        depEnabled = cctx.gridDeploy().enabled();

        cctx.gridIO().addMessageListener(TOPIC_CACHE, lsnr);
    }

    /** {@inheritDoc} */
    @SuppressWarnings("BusyWait")
    @Override protected void onKernalStop0(boolean cancel) {
        cctx.gridIO().removeMessageListener(TOPIC_CACHE);

        for (Object ordTopic : orderedHandlers.keySet())
            cctx.gridIO().removeMessageListener(ordTopic);

        boolean interrupted = false;

        // Busy wait is intentional.
        while (true) {
            try {
                if (rw.tryWriteLock(200, TimeUnit.MILLISECONDS))
                    break;
                else
                    Thread.sleep(200);
            }
            catch (InterruptedException ignore) {
                // Preserve interrupt status & ignore.
                // Note that interrupted flag is cleared.
                interrupted = true;
            }
        }

        if (interrupted)
            Thread.currentThread().interrupt();

        try {
            stopping = true;
        }
        finally {
            rw.writeUnlock();
        }
    }

    /**
     * @param nodeId Node ID.
     * @param cacheMsg Cache message.
     * @param c Handler closure.
     */
    @SuppressWarnings({"unchecked", "ConstantConditions", "ThrowableResultOfMethodCallIgnored"})
    private void onMessage0(final UUID nodeId, final GridCacheMessage cacheMsg,
        final IgniteBiInClosure<UUID, GridCacheMessage> c) {
        rw.readLock();

        try {
            if (stopping) {
                if (log.isDebugEnabled())
                    log.debug("Received cache communication message while stopping (will ignore) [nodeId=" +
                        nodeId + ", msg=" + cacheMsg + ']');

                return;
            }

            if (depEnabled)
                cctx.deploy().ignoreOwnership(true);

            unmarshall(nodeId, cacheMsg);

            if (cacheMsg.classError() != null)
                processFailedMessage(nodeId, cacheMsg);
            else
                processMessage(nodeId, cacheMsg, c);
        }
        catch (Throwable e) {
            U.error(log, "Failed to process message [senderId=" + nodeId + ", messageType=" + cacheMsg.getClass() + ']', e);

            if (e instanceof Error)
                throw (Error)e;
        }
        finally {
            if (depEnabled)
                cctx.deploy().ignoreOwnership(false);

            rw.readUnlock();
        }
    }

    /**
     * Sends response on failed message.
     *
     * @param nodeId node id.
     * @param res response.
     * @param cctx shared context.
     * @param plc grid io policy.
     */
    private void sendResponseOnFailedMessage(UUID nodeId, GridCacheMessage res, GridCacheSharedContext cctx,
        byte plc) {
        try {
            cctx.io().send(nodeId, res, plc);
        }
        catch (IgniteCheckedException e) {
            U.error(log, "Failed to send response to node (is node still alive?) [nodeId=" + nodeId +
                ",res=" + res + ']', e);
        }
    }

    /**
     * Processes failed messages.
     *
     * @param nodeId Node ID.
     * @param msg Message.
     * @throws IgniteCheckedException If failed.
     */
    private void processFailedMessage(UUID nodeId, GridCacheMessage msg) throws IgniteCheckedException {
        GridCacheContext ctx = cctx.cacheContext(msg.cacheId());

        switch (msg.directType()) {
            case 14: {
                GridCacheEvictionRequest req = (GridCacheEvictionRequest)msg;

                GridCacheEvictionResponse res = new GridCacheEvictionResponse(
                    ctx.cacheId(),
                    req.futureId(),
                    req.classError() != null
                );

                sendResponseOnFailedMessage(nodeId, res, cctx, ctx.ioPolicy());
            }

            break;

            case 30: {
                GridDhtLockRequest req = (GridDhtLockRequest)msg;

                GridDhtLockResponse res = new GridDhtLockResponse(
                    ctx.cacheId(),
                    req.version(),
                    req.futureId(),
                    req.miniId(),
                    0,
                    ctx.deploymentEnabled());

                sendResponseOnFailedMessage(nodeId, res, cctx, ctx.ioPolicy());
            }

            break;

            case 34: {
                GridDhtTxPrepareRequest req = (GridDhtTxPrepareRequest)msg;

                GridDhtTxPrepareResponse res = new GridDhtTxPrepareResponse(
                    req.version(),
                    req.futureId(),
                    req.miniId(),
                    req.deployInfo() != null);

                res.error(req.classError());

                sendResponseOnFailedMessage(nodeId, res, cctx, req.policy());
            }

            break;

            case 38: {
                GridDhtAtomicUpdateRequest req = (GridDhtAtomicUpdateRequest)msg;

                GridDhtAtomicUpdateResponse res = new GridDhtAtomicUpdateResponse(
                    ctx.cacheId(),
                    req.futureVersion(),
                    ctx.deploymentEnabled());

                res.onError(req.classError());

                sendResponseOnFailedMessage(nodeId, res, cctx, ctx.ioPolicy());
            }

            break;

            case 40: {
                GridNearAtomicUpdateRequest req = (GridNearAtomicUpdateRequest)msg;

                GridNearAtomicUpdateResponse res = new GridNearAtomicUpdateResponse(
                    ctx.cacheId(),
                    nodeId,
                    req.futureVersion(),
                    ctx.deploymentEnabled());

                res.error(req.classError());

                sendResponseOnFailedMessage(nodeId, res, cctx, ctx.ioPolicy());
            }

            break;

            case 42: {
                GridDhtForceKeysRequest req = (GridDhtForceKeysRequest)msg;

                GridDhtForceKeysResponse res = new GridDhtForceKeysResponse(
                    ctx.cacheId(),
                    req.futureId(),
                    req.miniId(),
                    ctx.deploymentEnabled()
                );

                res.error(req.classError());

                sendResponseOnFailedMessage(nodeId, res, cctx, ctx.ioPolicy());
            }

            break;

            case 45: {
                GridDhtPartitionSupplyMessage req = (GridDhtPartitionSupplyMessage)msg;

                U.error(log, "Supply message cannot be unmarshalled.", req.classError());
            }

            break;

            case 49: {
                GridNearGetRequest req = (GridNearGetRequest)msg;

                GridNearGetResponse res = new GridNearGetResponse(
                    ctx.cacheId(),
                    req.futureId(),
                    req.miniId(),
                    req.version(),
                    req.deployInfo() != null);

                res.error(req.classError());

                sendResponseOnFailedMessage(nodeId, res, cctx, ctx.ioPolicy());
            }

            break;

            case 50: {
                GridNearGetResponse res = (GridNearGetResponse)msg;

                GridCacheFuture fut = ctx.mvcc().future(res.version(), res.futureId());

                if (fut == null) {
                    if (log.isDebugEnabled())
                        log.debug("Failed to find future for get response [sender=" + nodeId + ", res=" + res + ']');

                    return;
                }

                res.error(res.classError());

                if (fut instanceof GridNearGetFuture)
                    ((GridNearGetFuture)fut).onResult(nodeId, res);
                else
                    ((GridPartitionedGetFuture)fut).onResult(nodeId, res);
            }

            break;

            case 51: {
                GridNearLockRequest req = (GridNearLockRequest)msg;

                GridNearLockResponse res = new GridNearLockResponse(
                    ctx.cacheId(),
                    req.version(),
                    req.futureId(),
                    req.miniId(),
                    false,
                    0,
                    req.classError(),
                    null,
                    ctx.deploymentEnabled());

                sendResponseOnFailedMessage(nodeId, res, cctx, ctx.ioPolicy());
            }

            break;

            case 55: {
                GridNearTxPrepareRequest req = (GridNearTxPrepareRequest)msg;

                GridNearTxPrepareResponse res = new GridNearTxPrepareResponse(
                    req.version(),
                    req.futureId(),
                    req.miniId(),
                    req.version(),
                    req.version(),
                    null,
                    null,
                    null,
                    req.deployInfo() != null);

                res.error(req.classError());

                sendResponseOnFailedMessage(nodeId, res, cctx, req.policy());
            }

            break;

<<<<<<< HEAD
            case 114: {
                GridDhtPartitionSupplyMessageV2 req = (GridDhtPartitionSupplyMessageV2)msg;

                U.error(log, "Supply message v2 cannot be unmarshalled.", req.classError());
=======
            case 58: {
                GridCacheQueryRequest req = (GridCacheQueryRequest)msg;

                GridCacheQueryResponse res = new GridCacheQueryResponse(
                    req.cacheId(),
                    req.id(),
                    req.classError(),
                    cctx.deploymentEnabled());

                cctx.io().sendOrderedMessage(
                    ctx.node(nodeId),
                    TOPIC_CACHE.topic(QUERY_TOPIC_PREFIX, nodeId, req.id()),
                    res,
                    ctx.ioPolicy(),
                    Long.MAX_VALUE);
>>>>>>> 6ea3b562
            }

            break;

            default:
                throw new IgniteCheckedException("Failed to send response to node. Unsupported direct type [message="
                    + msg + "]");
        }
    }

    /**
     * @param nodeId Node ID.
     * @param msg Message.
     * @param c Closure.
     */
    private void processMessage(UUID nodeId, GridCacheMessage msg,
        IgniteBiInClosure<UUID, GridCacheMessage> c) {
        try {
            // We will not end up with storing a bunch of new UUIDs
            // in each cache entry, since node ID is stored in NIO session
            // on handshake.
            c.apply(nodeId, msg);

            if (log.isDebugEnabled())
                log.debug("Finished processing cache communication message [nodeId=" + nodeId + ", msg=" + msg + ']');
        }
        catch (Throwable e) {
            U.error(log, "Failed processing message [senderId=" + nodeId + ", msg=" + msg + ']', e);

            if (e instanceof Error)
                throw e;
        }
        finally {
            // Reset thread local context.
            cctx.tm().resetContext();
            cctx.mvcc().contextReset();

            // Unwind eviction notifications.
            CU.unwindEvicts(cctx);
        }
    }

    /**
     * Pre-processes message prior to send.
     *
     * @param msg Message to send.
     * @param destNodeId Destination node ID.
     * @return {@code True} if should send message.
     * @throws IgniteCheckedException If failed.
     */
    private boolean onSend(GridCacheMessage msg, @Nullable UUID destNodeId) throws IgniteCheckedException {
        if (msg.error() != null && cctx.kernalContext().isStopping())
            return false;

        if (msg.messageId() < 0)
            // Generate and set message ID.
            msg.messageId(idGen.incrementAndGet());

        if (destNodeId == null || !cctx.localNodeId().equals(destNodeId)) {
            msg.prepareMarshal(cctx);

            if (msg instanceof GridCacheDeployable && msg.addDeploymentInfo())
                cctx.deploy().prepare((GridCacheDeployable)msg);
        }

        return true;
    }

    /**
     * Sends communication message.
     *
     * @param node Node to send the message to.
     * @param msg Message to send.
     * @param plc IO policy.
     * @throws IgniteCheckedException If sending failed.
     * @throws ClusterTopologyCheckedException If receiver left.
     */
    @SuppressWarnings("unchecked")
    public void send(ClusterNode node, GridCacheMessage msg, byte plc) throws IgniteCheckedException {
        assert !node.isLocal();

        if (!onSend(msg, node.id()))
            return;

        if (log.isDebugEnabled())
            log.debug("Sending cache message [msg=" + msg + ", node=" + U.toShortString(node) + ']');

        int cnt = 0;

        while (cnt <= retryCnt) {
            try {
                cnt++;

                cctx.gridIO().send(node, TOPIC_CACHE, msg, plc);

                return;
            }
            catch (IgniteCheckedException e) {
                if (!cctx.discovery().alive(node.id()) || !cctx.discovery().pingNode(node.id()))
                    throw new ClusterTopologyCheckedException("Node left grid while sending message to: " + node.id(), e);

                if (cnt == retryCnt || cctx.kernalContext().isStopping())
                    throw e;
                else if (log.isDebugEnabled())
                    log.debug("Failed to send message to node (will retry): " + node.id());
            }

            U.sleep(retryDelay);
        }

        if (log.isDebugEnabled())
            log.debug("Sent cache message [msg=" + msg + ", node=" + U.toShortString(node) + ']');
    }

    /**
     * Sends message and automatically accounts for lefts nodes.
     *
     * @param nodes Nodes to send to.
     * @param msg Message to send.
     * @param plc IO policy.
     * @param fallback Callback for failed nodes.
     * @throws IgniteCheckedException If send failed.
     */
    @SuppressWarnings({"BusyWait", "unchecked"})
    public void safeSend(Collection<? extends ClusterNode> nodes, GridCacheMessage msg, byte plc,
        @Nullable IgnitePredicate<ClusterNode> fallback) throws IgniteCheckedException {
        assert nodes != null;
        assert msg != null;

        if (nodes.isEmpty()) {
            if (log.isDebugEnabled())
                log.debug("Message will not be sent as collection of nodes is empty: " + msg);

            return;
        }

        if (!onSend(msg, null))
            return;

        if (log.isDebugEnabled())
            log.debug("Sending cache message [msg=" + msg + ", nodes=" + U.toShortString(nodes) + ']');

        final Collection<UUID> leftIds = new GridLeanSet<>();

        int cnt = 0;

        while (cnt < retryCnt) {
            try {
                Collection<? extends ClusterNode> nodesView = F.view(nodes, new P1<ClusterNode>() {
                    @Override public boolean apply(ClusterNode e) {
                        return !leftIds.contains(e.id());
                    }
                });

                cctx.gridIO().send(nodesView, TOPIC_CACHE, msg, plc);

                boolean added = false;

                // Even if there is no exception, we still check here, as node could have
                // ignored the message during stopping.
                for (ClusterNode n : nodes) {
                    if (!leftIds.contains(n.id()) && !cctx.discovery().alive(n.id())) {
                        leftIds.add(n.id());

                        if (fallback != null && !fallback.apply(n))
                            // If fallback signalled to stop.
                            return;

                        added = true;
                    }
                }

                if (added) {
                    if (!F.exist(F.nodeIds(nodes), F0.not(F.contains(leftIds)))) {
                        if (log.isDebugEnabled())
                            log.debug("Message will not be sent because all nodes left topology [msg=" + msg +
                                ", nodes=" + U.toShortString(nodes) + ']');

                        return;
                    }
                }

                break;
            }
            catch (IgniteCheckedException e) {
                boolean added = false;

                for (ClusterNode n : nodes) {
                    if (!leftIds.contains(n.id()) &&
                        (!cctx.discovery().alive(n.id()) || !cctx.discovery().pingNode(n.id()))) {
                        leftIds.add(n.id());

                        if (fallback != null && !fallback.apply(n))
                            // If fallback signalled to stop.
                            return;

                        added = true;
                    }
                }

                if (!added) {
                    cnt++;

                    if (cnt == retryCnt)
                        throw e;

                    U.sleep(retryDelay);
                }

                if (!F.exist(F.nodeIds(nodes), F0.not(F.contains(leftIds)))) {
                    if (log.isDebugEnabled())
                        log.debug("Message will not be sent because all nodes left topology [msg=" + msg + ", nodes=" +
                            U.toShortString(nodes) + ']');

                    return;
                }

                if (log.isDebugEnabled())
                    log.debug("Message send will be retried [msg=" + msg + ", nodes=" + U.toShortString(nodes) +
                        ", leftIds=" + leftIds + ']');
            }
        }

        if (log.isDebugEnabled())
            log.debug("Sent cache message [msg=" + msg + ", nodes=" + U.toShortString(nodes) + ']');
    }

    /**
     * Sends communication message.
     *
     * @param nodeId ID of node to send the message to.
     * @param msg Message to send.
     * @param plc IO policy.
     * @throws IgniteCheckedException If sending failed.
     */
    public void send(UUID nodeId, GridCacheMessage msg, byte plc) throws IgniteCheckedException {
        ClusterNode n = cctx.discovery().node(nodeId);

        if (n == null)
            throw new ClusterTopologyCheckedException("Failed to send message because node left grid [nodeId=" + nodeId +
                ", msg=" + msg + ']');

        send(n, msg, plc);
    }

    /**
     * @param node Destination node.
     * @param topic Topic to send the message to.
     * @param msg Message to send.
     * @param plc IO policy.
     * @param timeout Timeout to keep a message on receiving queue.
     * @throws IgniteCheckedException Thrown in case of any errors.
     */
    public void sendOrderedMessage(ClusterNode node, Object topic, GridCacheMessage msg, byte plc,
        long timeout) throws IgniteCheckedException {
        if (!onSend(msg, node.id()))
            return;

        int cnt = 0;

        while (cnt <= retryCnt) {
            try {
                cnt++;

                cctx.gridIO().sendOrderedMessage(node, topic, msg, plc, timeout, false);

                if (log.isDebugEnabled())
                    log.debug("Sent ordered cache message [topic=" + topic + ", msg=" + msg +
                        ", nodeId=" + node.id() + ']');

                return;
            }
            catch (IgniteCheckedException e) {
                if (cctx.discovery().node(node.id()) == null)
                    throw new ClusterTopologyCheckedException("Node left grid while sending ordered message to: " + node.id(), e);

                if (cnt == retryCnt)
                    throw e;
                else if (log.isDebugEnabled())
                    log.debug("Failed to send message to node (will retry): " + node.id());
            }

            U.sleep(retryDelay);
        }
    }

    /**
     * @return ID that auto-grows based on local counter and counters received from other nodes.
     */
    public long nextIoId() {
        return idGen.incrementAndGet();
    }

    /**
     * Sends message without retries and node ping in case of error.
     *
     * @param node Node to send message to.
     * @param msg Message.
     * @param plc IO policy.
     * @throws IgniteCheckedException If send failed.
     */
    public void sendNoRetry(ClusterNode node,
        GridCacheMessage msg,
        byte plc)
        throws IgniteCheckedException {
        assert node != null;
        assert msg != null;

        if (!onSend(msg, null))
            return;

        try {
            cctx.gridIO().send(node, TOPIC_CACHE, msg, plc);

            if (log.isDebugEnabled())
                log.debug("Sent cache message [msg=" + msg + ", node=" + U.toShortString(node) + ']');
        }
        catch (IgniteCheckedException e) {
            if (!cctx.discovery().alive(node.id()))
                throw new ClusterTopologyCheckedException("Node left grid while sending message to: " + node.id(), e);
            else
                throw e;
        }
    }

    /**
     * Adds message handler.
     *
     * @param cacheId Cache ID.
     * @param type Type of message.
     * @param c Handler.
     */
    @SuppressWarnings({"unchecked"})
    public void addHandler(
        int cacheId,
        Class<? extends GridCacheMessage> type,
        IgniteBiInClosure<UUID, ? extends GridCacheMessage> c) {
        int msgIdx = messageIndex(type);

        if (msgIdx != -1) {
            IgniteBiInClosure[] cacheClsHandlers = idxClsHandlers.get(cacheId);

            if (cacheClsHandlers == null) {
                cacheClsHandlers = new IgniteBiInClosure[GridCacheMessage.MAX_CACHE_MSG_LOOKUP_INDEX];

                idxClsHandlers.put(cacheId, cacheClsHandlers);
            }

            if (cacheClsHandlers[msgIdx] != null)
                throw new IgniteException("Duplicate cache message ID found [cacheId=" + cacheId +
                    ", type=" + type + ']');

            cacheClsHandlers[msgIdx] = c;

            return;
        }
        else {
            ListenerKey key = new ListenerKey(cacheId, type);

            if (clsHandlers.putIfAbsent(key,
                (IgniteBiInClosure<UUID, GridCacheMessage>)c) != null)
                assert false : "Handler for class already registered [cacheId=" + cacheId + ", cls=" + type +
                    ", old=" + clsHandlers.get(key) + ", new=" + c + ']';
        }

        IgniteLogger log0 = log;

        if (log0 != null && log0.isTraceEnabled())
            log0.trace(
                "Registered cache communication handler [cacheId=" + cacheId + ", type=" + type +
                    ", msgIdx=" + msgIdx + ", handler=" + c + ']');
    }

    /**
     * @param cacheId Cache ID to remove handlers for.
     */
    public void removeHandlers(int cacheId) {
        assert cacheId != 0;

        idxClsHandlers.remove(cacheId);

        for (Iterator<ListenerKey> iter = clsHandlers.keySet().iterator(); iter.hasNext(); ) {
            ListenerKey key = iter.next();

            if (key.cacheId == cacheId)
                iter.remove();
        }
    }

    /**
     * @param cacheId Cache ID to remove handlers for.
     * @param type Message type.
     */
    public void removeHandler(int cacheId, Class<? extends GridCacheMessage> type) {
        clsHandlers.remove(new ListenerKey(cacheId, type));
    }

    /**
     * @param msgCls Message class to check.
     * @return Message index.
     */
    private int messageIndex(Class<?> msgCls) {
        try {
            Integer msgIdx = U.field(msgCls, GridCacheMessage.CACHE_MSG_INDEX_FIELD_NAME);

            if (msgIdx == null || msgIdx < 0)
                return -1;

            return msgIdx;
        }
        catch (IgniteCheckedException ignored) {
            return -1;
        }
    }

    /**
     * Adds ordered message handler.
     *
     * @param topic Topic.
     * @param c Handler.
     */
    @SuppressWarnings({"unchecked"})
    public void addOrderedHandler(Object topic, IgniteBiInClosure<UUID, ? extends GridCacheMessage> c) {
        IgniteLogger log0 = log;

        if (orderedHandlers.putIfAbsent(topic, c) == null) {
            cctx.gridIO().addMessageListener(topic, new OrderedMessageListener(
                (IgniteBiInClosure<UUID, GridCacheMessage>)c));

            if (log0 != null && log0.isTraceEnabled())
                log0.trace("Registered ordered cache communication handler [topic=" + topic + ", handler=" + c + ']');
        }
        else if (log0 != null)
            U.warn(log0, "Failed to register ordered cache communication handler because it is already " +
                "registered for this topic [topic=" + topic + ", handler=" + c + ']');
    }

    /**
     * Removed ordered message handler.
     *
     * @param topic Topic.
     */
    public void removeOrderedHandler(Object topic) {
        if (orderedHandlers.remove(topic) != null) {
            cctx.gridIO().removeMessageListener(topic);

            if (log != null && log.isDebugEnabled())
                log.debug("Unregistered ordered cache communication handler for topic:" + topic);
        }
        else if (log != null)
            U.warn(log, "Failed to unregister ordered cache communication handler because it was not found " +
                "for topic: " + topic);
    }

    /**
     * @param nodeId Sender node ID.
     * @param cacheMsg Message.
     */
    @SuppressWarnings({"ErrorNotRethrown", "unchecked"})
    private void unmarshall(UUID nodeId, GridCacheMessage cacheMsg) {
        if (cctx.localNodeId().equals(nodeId))
            return;

        GridDeploymentInfo bean = cacheMsg.deployInfo();

        if (bean != null) {
            assert depEnabled : "Received deployment info while peer class loading is disabled [nodeId=" + nodeId +
                ", msg=" + cacheMsg + ']';

            cctx.deploy().p2pContext(nodeId, bean.classLoaderId(), bean.userVersion(),
                bean.deployMode(), bean.participants(), bean.localDeploymentOwner());

            if (log.isDebugEnabled())
                log.debug("Set P2P context [senderId=" + nodeId + ", msg=" + cacheMsg + ']');
        }

        try {
            cacheMsg.finishUnmarshal(cctx, cctx.deploy().globalLoader());
        }
        catch (IgniteCheckedException e) {
            cacheMsg.onClassError(e);
        }
        catch (Error e) {
            if (cacheMsg.ignoreClassErrors() && X.hasCause(e, NoClassDefFoundError.class,
                UnsupportedClassVersionError.class))
                cacheMsg.onClassError(new IgniteCheckedException("Failed to load class during unmarshalling: " + e, e));
            else
                throw e;
        }
    }

    /** {@inheritDoc} */
    @Override public void printMemoryStats() {
        X.println(">>> ");
        X.println(">>> Cache IO manager memory stats [grid=" + cctx.gridName() + ']');
        X.println(">>>   clsHandlersSize: " + clsHandlers.size());
        X.println(">>>   orderedHandlersSize: " + orderedHandlers.size());
    }

    /**
     * Ordered message listener.
     */
    private class OrderedMessageListener implements GridMessageListener {
        /** */
        private final IgniteBiInClosure<UUID, GridCacheMessage> c;

        /**
         * @param c Handler closure.
         */
        OrderedMessageListener(IgniteBiInClosure<UUID, GridCacheMessage> c) {
            this.c = c;
        }

        /** {@inheritDoc} */
        @SuppressWarnings({"CatchGenericClass", "unchecked"})
        @Override public void onMessage(final UUID nodeId, Object msg) {
            if (log.isDebugEnabled())
                log.debug("Received cache ordered message [nodeId=" + nodeId + ", msg=" + msg + ']');

            final GridCacheMessage cacheMsg = (GridCacheMessage)msg;

            onMessage0(nodeId, cacheMsg, c);
        }
    }

    /**
     *
     */
    private static class ListenerKey {
        /** Cache ID. */
        private int cacheId;

        /** Message class. */
        private Class<? extends GridCacheMessage> msgCls;

        /**
         * @param cacheId Cache ID.
         * @param msgCls Message class.
         */
        private ListenerKey(int cacheId, Class<? extends GridCacheMessage> msgCls) {
            this.cacheId = cacheId;
            this.msgCls = msgCls;
        }

        /** {@inheritDoc} */
        @Override public boolean equals(Object o) {
            if (this == o)
                return true;

            if (!(o instanceof ListenerKey))
                return false;

            ListenerKey that = (ListenerKey)o;

            return cacheId == that.cacheId && msgCls.equals(that.msgCls);
        }

        /** {@inheritDoc} */
        @Override public int hashCode() {
            int res = cacheId;

            res = 31 * res + msgCls.hashCode();

            return res;
        }
    }
}<|MERGE_RESOLUTION|>--- conflicted
+++ resolved
@@ -499,12 +499,6 @@
 
             break;
 
-<<<<<<< HEAD
-            case 114: {
-                GridDhtPartitionSupplyMessageV2 req = (GridDhtPartitionSupplyMessageV2)msg;
-
-                U.error(log, "Supply message v2 cannot be unmarshalled.", req.classError());
-=======
             case 58: {
                 GridCacheQueryRequest req = (GridCacheQueryRequest)msg;
 
@@ -520,7 +514,14 @@
                     res,
                     ctx.ioPolicy(),
                     Long.MAX_VALUE);
->>>>>>> 6ea3b562
+            }
+
+            break;
+
+            case 114: {
+                GridDhtPartitionSupplyMessageV2 req = (GridDhtPartitionSupplyMessageV2)msg;
+
+                U.error(log, "Supply message v2 cannot be unmarshalled.", req.classError());
             }
 
             break;
