--- conflicted
+++ resolved
@@ -18,21 +18,17 @@
 package org.apache.ignite.internal.processors.cache.distributed.near;
 
 import org.apache.ignite.*;
-import org.apache.ignite.client.util.*;
 import org.apache.ignite.cluster.*;
 import org.apache.ignite.internal.*;
 import org.apache.ignite.internal.cluster.*;
 import org.apache.ignite.internal.managers.discovery.*;
 import org.apache.ignite.internal.processors.cache.*;
 import org.apache.ignite.internal.processors.cache.distributed.*;
-<<<<<<< HEAD
 import org.apache.ignite.internal.processors.cache.distributed.dht.colocated.*;
 import org.apache.ignite.internal.processors.cache.version.*;
 import org.apache.ignite.lang.*;
 import org.apache.ignite.transactions.*;
 import org.apache.ignite.internal.managers.discovery.*;
-=======
->>>>>>> 420c74f8
 import org.apache.ignite.internal.processors.cache.distributed.dht.*;
 import org.apache.ignite.internal.processors.cache.transactions.*;
 import org.apache.ignite.internal.processors.cache.version.*;
@@ -322,41 +318,24 @@
         if (tx.optimistic()) {
             GridDhtTopologyFuture topFut = topologyReadLock();
 
-<<<<<<< HEAD
             try {
                 if (topFut.isDone()) {
                     try {
                         if (!tx.state(PREPARING)) {
                             if (tx.setRollbackOnly()) {
                                 if (tx.timedOut())
-                                    onError(null, null, new IgniteTxTimeoutException("Transaction timed out and " +
+                                    onError(null, null, new IgniteTxTimeoutCheckedException("Transaction timed out and " +
                                         "was rolled back: " + this));
                                 else
                                     onError(null, null, new IgniteCheckedException("Invalid transaction state for prepare " +
                                         "[state=" + tx.state() + ", tx=" + this + ']'));
                             }
-=======
-        try {
-            if (topFut.isDone()) {
-                try {
-                    if (!tx.state(PREPARING)) {
-                        if (tx.setRollbackOnly()) {
-                            if (tx.timedOut())
-                                onError(null, null, new IgniteTxTimeoutCheckedException("Transaction timed out and " +
-                                    "was rolled back: " + this));
->>>>>>> 420c74f8
                             else
-                                onError(null, null, new IgniteTxRollbackException("Invalid transaction state for " +
+                                onError(null, null, new IgniteTxRollbackCheckedException("Invalid transaction state for " +
                                     "prepare [state=" + tx.state() + ", tx=" + this + ']'));
 
                             return;
                         }
-<<<<<<< HEAD
-=======
-                        else
-                            onError(null, null, new IgniteTxRollbackCheckedException("Invalid transaction state for " +
-                                "prepare [state=" + tx.state() + ", tx=" + this + ']'));
->>>>>>> 420c74f8
 
                         GridDiscoveryTopologySnapshot snapshot = topFut.topologySnapshot();
 
@@ -374,37 +353,23 @@
                     catch (IgniteCheckedException e) {
                         tx.setRollbackOnly();
 
-<<<<<<< HEAD
                         String msg = "Failed to prepare transaction (will attempt rollback): " + this;
-=======
-                    prepare0();
-                }
-                catch (IgniteTxTimeoutCheckedException | IgniteTxOptimisticCheckedException e) {
-                    onError(cctx.localNodeId(), null, e);
-                }
-                catch (IgniteCheckedException e) {
-                    tx.setRollbackOnly();
->>>>>>> 420c74f8
 
                         U.error(log, msg, e);
 
                         tx.rollbackAsync();
 
-                        onError(null, null, new IgniteTxRollbackException(msg, e));
+                        onError(null, null, new IgniteTxRollbackCheckedException(msg, e));
                     }
                 }
                 else {
                     topFut.syncNotify(false);
 
-<<<<<<< HEAD
                     topFut.listenAsync(new CI1<IgniteInternalFuture<Long>>() {
                         @Override public void apply(IgniteInternalFuture<Long> t) {
                             prepare();
                         }
                     });
-=======
-                    onError(null, null, new IgniteTxRollbackCheckedException(msg, e));
->>>>>>> 420c74f8
                 }
             }
             finally {
@@ -503,20 +468,6 @@
 
         assert topVer > 0;
 
-<<<<<<< HEAD
-=======
-        for (int cacheId : tx.activeCacheIds()) {
-            GridCacheContext<K, V> cacheCtx = cctx.cacheContext(cacheId);
-
-            if (CU.affinityNodes(cacheCtx, topVer).isEmpty()) {
-                onDone(new ClusterTopologyCheckedException("Failed to map keys for cache (all " +
-                    "partition nodes left the grid): " + cacheCtx.name()));
-
-                return;
-            }
-        }
-
->>>>>>> 420c74f8
         txMapping = new GridDhtTxMapping<>();
 
         ConcurrentLinkedDeque8<GridDistributedTxMapping<K, V>> mappings =
@@ -527,7 +478,7 @@
                 GridCacheContext<K, V> cacheCtx = cctx.cacheContext(cacheId);
 
                 if (CU.affinityNodes(cacheCtx, topVer).isEmpty()) {
-                    onDone(new ClusterTopologyException("Failed to map keys for cache (all " +
+                    onDone(new ClusterTopologyCheckedException("Failed to map keys for cache (all " +
                         "partition nodes left the grid): " + cacheCtx.name()));
 
                     return;
@@ -773,50 +724,9 @@
             // At this point, if any new node joined, then it is
             // waiting for this transaction to complete, so
             // partition reassignments are not possible here.
-<<<<<<< HEAD
             cctx.tm().txHandler().prepareTx(n.id(), tx, req, new CI1<GridNearTxPrepareResponse<K, V>>() {
                 @Override public void apply(GridNearTxPrepareResponse<K, V> res) {
                     fut.onResult(n.id(), res);
-=======
-            IgniteInternalFuture<IgniteInternalTx<K, V>> fut = cctx.tm().txHandler().prepareTx(n.id(), tx, req);
-
-            // Add new future.
-            add(new GridEmbeddedFuture<>(
-                cctx.kernalContext(),
-                fut,
-                new C2<IgniteInternalTx<K, V>, Exception, IgniteInternalTx<K, V>>() {
-                    @Override public IgniteInternalTx<K, V> apply(IgniteInternalTx<K, V> t, Exception ex) {
-                        if (ex != null) {
-                            onError(n.id(), mappings, ex);
-
-                            return t;
-                        }
-
-                        IgniteTxLocalEx<K, V> dhtTx = (IgniteTxLocalEx<K, V>)t;
-
-                        Collection<Integer> invalidParts = dhtTx.invalidPartitions();
-
-                        assert F.isEmpty(invalidParts);
-
-                        if (!m.empty()) {
-                            tx.addDhtVersion(m.node().id(), dhtTx.xidVersion());
-
-                            m.dhtVersion(dhtTx.xidVersion());
-
-                            GridCacheVersion min = dhtTx.minVersion();
-
-                            IgniteTxManager<K, V> tm = cctx.tm();
-
-                            tx.readyNearLocks(m, Collections.<GridCacheVersion>emptyList(),
-                                tm.committedVersions(min), tm.rolledbackVersions(min));
-                        }
-
-                        // Continue prepare before completing the future.
-                        proceedPrepare(mappings);
-
-                        return tx;
-                    }
->>>>>>> 420c74f8
                 }
             });
         }
