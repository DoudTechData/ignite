/*
 * Licensed to the Apache Software Foundation (ASF) under one or more
 * contributor license agreements.  See the NOTICE file distributed with
 * this work for additional information regarding copyright ownership.
 * The ASF licenses this file to You under the Apache License, Version 2.0
 * (the "License"); you may not use this file except in compliance with
 * the License.  You may obtain a copy of the License at
 *
 *      http://www.apache.org/licenses/LICENSE-2.0
 *
 * Unless required by applicable law or agreed to in writing, software
 * distributed under the License is distributed on an "AS IS" BASIS,
 * WITHOUT WARRANTIES OR CONDITIONS OF ANY KIND, either express or implied.
 * See the License for the specific language governing permissions and
 * limitations under the License.
 */

package org.apache.ignite.internal.processors.cache.extras;

import org.apache.ignite.internal.processors.cache.*;
import org.apache.ignite.internal.processors.cache.version.*;
import org.apache.ignite.internal.util.*;
import org.apache.ignite.internal.util.typedef.internal.*;

import java.util.*;

/**
 * Extras where MVCC and obsolete version are set.
 */
public class GridCacheMvccObsoleteEntryExtras extends GridCacheEntryExtrasAdapter {
    /** MVCC. */
    private GridCacheMvcc mvcc;

    /** Obsolete version. */
    private GridCacheVersion obsoleteVer;

    /**
     * Constructor.
     *
     * @param mvcc MVCC.
     * @param obsoleteVer Obsolete version.
     */
    public GridCacheMvccObsoleteEntryExtras(GridCacheMvcc mvcc, GridCacheVersion obsoleteVer) {
        assert mvcc != null;
        assert obsoleteVer != null;

        this.mvcc = mvcc;
        this.obsoleteVer = obsoleteVer;
    }

    /** {@inheritDoc} */
<<<<<<< HEAD
    @Override public GridCacheEntryExtras attributesData(GridLeanMap<String, Object> attrData) {
        return attrData != null ? new GridCacheAttributesMvccObsoleteEntryExtras(attrData, mvcc, obsoleteVer) : this;
=======
    @Override public GridCacheEntryExtras<K> attributesData(GridLeanMap<UUID, Object> attrData) {
        return attrData != null ? new GridCacheAttributesMvccObsoleteEntryExtras<>(attrData, mvcc, obsoleteVer) : this;
>>>>>>> 697d1999
    }

    /** {@inheritDoc} */
    @Override public GridCacheMvcc mvcc() {
        return mvcc;
    }

    /** {@inheritDoc} */
    @Override public GridCacheEntryExtras mvcc(GridCacheMvcc mvcc) {
        if (mvcc != null) {
            this.mvcc = mvcc;

            return this;
        }
        else
            return new GridCacheObsoleteEntryExtras(obsoleteVer);
    }

    /** {@inheritDoc} */
    @Override public GridCacheVersion obsoleteVersion() {
        return obsoleteVer;
    }

    /** {@inheritDoc} */
    @Override public GridCacheEntryExtras obsoleteVersion(GridCacheVersion obsoleteVer) {
        if (obsoleteVer != null) {
            this.obsoleteVer = obsoleteVer;

            return this;
        }
        else
            return new GridCacheMvccEntryExtras(mvcc);
    }

    /** {@inheritDoc} */
    @Override public GridCacheEntryExtras ttlAndExpireTime(long ttl, long expireTime) {
        return ttl != 0 ? new GridCacheMvccObsoleteTtlEntryExtras(mvcc, obsoleteVer, ttl, expireTime) : this;
    }

    /** {@inheritDoc} */
    @Override public int size() {
        return 16;
    }

    /** {@inheritDoc} */
    @Override public String toString() {
        return S.toString(GridCacheMvccObsoleteEntryExtras.class, this);
    }
}<|MERGE_RESOLUTION|>--- conflicted
+++ resolved
@@ -49,13 +49,8 @@
     }
 
     /** {@inheritDoc} */
-<<<<<<< HEAD
-    @Override public GridCacheEntryExtras attributesData(GridLeanMap<String, Object> attrData) {
+    @Override public GridCacheEntryExtras attributesData(GridLeanMap<UUID, Object> attrData) {
         return attrData != null ? new GridCacheAttributesMvccObsoleteEntryExtras(attrData, mvcc, obsoleteVer) : this;
-=======
-    @Override public GridCacheEntryExtras<K> attributesData(GridLeanMap<UUID, Object> attrData) {
-        return attrData != null ? new GridCacheAttributesMvccObsoleteEntryExtras<>(attrData, mvcc, obsoleteVer) : this;
->>>>>>> 697d1999
     }
 
     /** {@inheritDoc} */
