--- conflicted
+++ resolved
@@ -337,7 +337,17 @@
         return assigns;
     }
 
-<<<<<<< HEAD
+    /** {@inheritDoc} */
+    @Override public void onReconnected() {
+        startFut = new GridFutureAdapter<>();
+
+        long topVer0 = cctx.kernalContext().discovery().topologyVersion();
+
+        assert topVer0 > 0 : topVer0;
+
+        topVer.set(topVer0);
+    }
+
     /**
      * @param p Partition.
      * @param topVer Topology version.
@@ -362,17 +372,6 @@
 
         // Pick newest nodes.
         return sorted.subList(0, affCnt);
-=======
-    /** {@inheritDoc} */
-    @Override public void onReconnected() {
-        startFut = new GridFutureAdapter<>();
-
-        long topVer0 = cctx.kernalContext().discovery().topologyVersion();
-
-        assert topVer0 > 0 : topVer0;
-
-        topVer.set(topVer0);
->>>>>>> 86168895
     }
 
     /**
