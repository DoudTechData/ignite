/*
 * Licensed to the Apache Software Foundation (ASF) under one or more
 * contributor license agreements.  See the NOTICE file distributed with
 * this work for additional information regarding copyright ownership.
 * The ASF licenses this file to You under the Apache License, Version 2.0
 * (the "License"); you may not use this file except in compliance with
 * the License.  You may obtain a copy of the License at
 *
 *      http://www.apache.org/licenses/LICENSE-2.0
 *
 * Unless required by applicable law or agreed to in writing, software
 * distributed under the License is distributed on an "AS IS" BASIS,
 * WITHOUT WARRANTIES OR CONDITIONS OF ANY KIND, either express or implied.
 * See the License for the specific language governing permissions and
 * limitations under the License.
 */

package org.apache.ignite.internal;

/**
 * This class defines constants (NOT enums) for <b>internally-used</b> node attributes.
 */
public final class IgniteNodeAttributes {
    /** Prefix for internally reserved attribute names. */
    public static final String ATTR_PREFIX = "org.apache.ignite";

    /** Node compound version. */
    public static final String ATTR_BUILD_VER = ATTR_PREFIX + ".build.ver";

    /** Internal attribute name constant. */
    public static final String ATTR_BUILD_DATE = ATTR_PREFIX + ".build.date";

    /** Internal attribute name constant. */
    public static final String ATTR_MARSHALLER = ATTR_PREFIX + ".marshaller";

    /** Internal attribute name constant. */
    public static final String ATTR_JIT_NAME = ATTR_PREFIX + ".jit.name";

    /** Internal attribute name constant. */
    public static final String ATTR_LANG_RUNTIME = ATTR_PREFIX + ".lang.rt";

    /** Internal attribute name constant. */
    public static final String ATTR_USER_NAME = ATTR_PREFIX + ".user.name";

    /** Internal attribute name constant. */
    public static final String ATTR_GRID_NAME = ATTR_PREFIX + ".ignite.name";

    /** Deployment mode. */
    public static final String ATTR_DEPLOYMENT_MODE = ATTR_PREFIX + ".ignite.dep.mode";

    /** Peer classloading enabled flag. */
    public static final String ATTR_PEER_CLASSLOADING = ATTR_PREFIX + ".peer.classloading.enabled";

    /** Internal attribute name postfix constant. */
    public static final String ATTR_SPI_CLASS = ATTR_PREFIX + ".spi.class";

    /** Internal attribute name constant. */
    public static final String ATTR_CACHE = ATTR_PREFIX + ".cache";

    /** Internal attribute name constant. */
    public static final String ATTR_TX_CONFIG = ATTR_PREFIX + ".tx";

    /** Internal attribute name constant. */
    public static final String ATTR_IGFS = ATTR_PREFIX + ".igfs";

    /** Internal attribute name constant. */
    public static final String ATTR_MONGO = ATTR_PREFIX + ".mongo";

    /** Internal attribute name constant. */
    public static final String ATTR_DAEMON = ATTR_PREFIX + ".daemon";

    /** Internal attribute name constant. */
    public static final String ATTR_JMX_PORT = ATTR_PREFIX + ".jmx.port";

    /** Internal attribute name constant. */
    public static final String ATTR_RESTART_ENABLED = ATTR_PREFIX + ".restart.enabled";

    /** Internal attribute name constant. */
    public static final String ATTR_REST_TCP_ADDRS = ATTR_PREFIX + ".rest.tcp.addrs";

    /** Internal attribute name constant. */
    public static final String ATTR_REST_TCP_HOST_NAMES = ATTR_PREFIX + ".rest.tcp.host.names";

    /** Internal attribute name constant. */
    public static final String ATTR_REST_TCP_PORT = ATTR_PREFIX + ".rest.tcp.port";

    /** Internal attribute name constant */
    public static final String ATTR_REST_PORT_RANGE = ATTR_PREFIX + ".rest.port.range";

    /** Internal attribute name constant */
    public static final String ATTR_REST_JETTY_ADDRS = ATTR_PREFIX + ".rest.jetty.addrs";

    /** Internal attribute name constant */
    public static final String ATTR_REST_JETTY_HOST_NAMES = ATTR_PREFIX + ".rest.jetty.host.names";

    /** Internal attribute name constant */
    public static final String ATTR_REST_JETTY_PORT = ATTR_PREFIX + ".rest.jetty.port";

    /** Internal attribute name constant. */
    public static final String ATTR_IPS = ATTR_PREFIX + ".ips";

    /** Internal attribute name constant. */
    public static final String ATTR_MACS = ATTR_PREFIX + ".macs";

    /** Internal attribute name constant. */
    public static final String ATTR_PHY_RAM = ATTR_PREFIX + ".phy.ram";

    /** Internal attribute name constant. */
    public static final String ATTR_JVM_PID = ATTR_PREFIX + ".jvm.pid";

    /** Internal attribute name constant. */
    public static final String ATTR_JVM_ARGS = ATTR_PREFIX + ".jvm.args";

    /** Internal attribute name constant. */
    public static final String ATTR_STREAMER = ATTR_PREFIX + ".streamer";

    /** Time server host attribute name. */
    public static final String ATTR_TIME_SERVER_HOST = ATTR_PREFIX + ".time.host";

    /** Time server port attribute name. */
    public static final String ATTR_TIME_SERVER_PORT = ATTR_PREFIX + ".time.port";

    /** Security credentials attribute name. Attribute is not available via public API. */
    public static final String ATTR_SECURITY_CREDENTIALS = ATTR_PREFIX + ".security.cred";

    /** Security subject for authenticated node. */
    public static final String ATTR_SECURITY_SUBJECT = ATTR_PREFIX + ".security.subject";

    /** Client mode flag. */
    public static final String ATTR_CLIENT_MODE = ATTR_PREFIX + ".cache.client";

    /** Configuration consistency check disabled flag. */
    public static final String ATTR_CONSISTENCY_CHECK_SKIPPED = ATTR_PREFIX + ".consistency.check.skipped";

    /** Node consistent id. */
    public static final String ATTR_NODE_CONSISTENT_ID = ATTR_PREFIX + ".consistent.id";

<<<<<<< HEAD
    /** Portable protocol version. */
    public static final String ATTR_PORTABLE_PROTO_VER = ATTR_PREFIX + ".portable.proto.ver";

    /** Rebalancing version id. */
    public static final String REBALANCING_VERSION = ATTR_PREFIX + ".rebalancing.version";

=======
>>>>>>> 6e48c9c4
    /**
     * Enforces singleton.
     */
    private IgniteNodeAttributes() {
        /* No-op. */
    }
}<|MERGE_RESOLUTION|>--- conflicted
+++ resolved
@@ -135,15 +135,9 @@
     /** Node consistent id. */
     public static final String ATTR_NODE_CONSISTENT_ID = ATTR_PREFIX + ".consistent.id";
 
-<<<<<<< HEAD
-    /** Portable protocol version. */
-    public static final String ATTR_PORTABLE_PROTO_VER = ATTR_PREFIX + ".portable.proto.ver";
-
-    /** Rebalancing version id. */
+     /** Rebalancing version id. */
     public static final String REBALANCING_VERSION = ATTR_PREFIX + ".rebalancing.version";
 
-=======
->>>>>>> 6e48c9c4
     /**
      * Enforces singleton.
      */
