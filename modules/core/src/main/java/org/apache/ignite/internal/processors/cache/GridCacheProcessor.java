/*
 * Licensed to the Apache Software Foundation (ASF) under one or more
 * contributor license agreements.  See the NOTICE file distributed with
 * this work for additional information regarding copyright ownership.
 * The ASF licenses this file to You under the Apache License, Version 2.0
 * (the "License"); you may not use this file except in compliance with
 * the License.  You may obtain a copy of the License at
 *
 *      http://www.apache.org/licenses/LICENSE-2.0
 *
 * Unless required by applicable law or agreed to in writing, software
 * distributed under the License is distributed on an "AS IS" BASIS,
 * WITHOUT WARRANTIES OR CONDITIONS OF ANY KIND, either express or implied.
 * See the License for the specific language governing permissions and
 * limitations under the License.
 */

package org.apache.ignite.internal.processors.cache;

import org.apache.ignite.*;
import org.apache.ignite.cache.*;
import org.apache.ignite.cache.affinity.*;
import org.apache.ignite.cache.affinity.fair.*;
import org.apache.ignite.cache.affinity.rendezvous.*;
import org.apache.ignite.cache.store.*;
import org.apache.ignite.cluster.*;
import org.apache.ignite.configuration.*;
import org.apache.ignite.internal.*;
import org.apache.ignite.internal.processors.*;
import org.apache.ignite.internal.processors.cache.datastructures.*;
import org.apache.ignite.internal.processors.cache.distributed.dht.*;
import org.apache.ignite.internal.processors.cache.distributed.dht.atomic.*;
import org.apache.ignite.internal.processors.cache.distributed.dht.colocated.*;
import org.apache.ignite.internal.processors.cache.distributed.near.*;
import org.apache.ignite.internal.processors.cache.dr.*;
import org.apache.ignite.internal.processors.cache.jta.*;
import org.apache.ignite.internal.processors.cache.local.*;
import org.apache.ignite.internal.processors.cache.local.atomic.*;
import org.apache.ignite.internal.processors.cache.query.*;
import org.apache.ignite.internal.processors.cache.query.continuous.*;
import org.apache.ignite.internal.processors.cache.serialization.*;
import org.apache.ignite.internal.processors.cache.transactions.*;
import org.apache.ignite.internal.processors.cache.version.*;
import org.apache.ignite.internal.util.*;
import org.apache.ignite.internal.util.future.*;
import org.apache.ignite.internal.util.typedef.*;
import org.apache.ignite.internal.util.typedef.internal.*;
import org.apache.ignite.lifecycle.*;
import org.apache.ignite.spi.*;
import org.jetbrains.annotations.*;

import javax.cache.configuration.*;
import javax.cache.integration.*;
import javax.management.*;
import java.util.*;

import static org.apache.ignite.IgniteSystemProperties.*;
import static org.apache.ignite.cache.CacheAtomicityMode.*;
import static org.apache.ignite.cache.CacheDistributionMode.*;
import static org.apache.ignite.cache.CacheMode.*;
import static org.apache.ignite.cache.CachePreloadMode.*;
import static org.apache.ignite.cache.CacheWriteSynchronizationMode.*;
import static org.apache.ignite.configuration.CacheConfiguration.*;
import static org.apache.ignite.configuration.DeploymentMode.*;
import static org.apache.ignite.internal.IgniteComponentType.*;
import static org.apache.ignite.internal.IgniteNodeAttributes.*;
import static org.apache.ignite.internal.processors.cache.GridCacheUtils.*;
import static org.apache.ignite.transactions.TransactionIsolation.*;

/**
 * Cache processor.
 */
public class GridCacheProcessor extends GridProcessorAdapter {
    /** Shared cache context. */
    private GridCacheSharedContext<?, ?> sharedCtx;

    /** */
    private final Map<String, GridCacheAdapter<?, ?>> caches;

    /** Map of proxies. */
    private final Map<String, GridCache<?, ?>> proxies;

    /** Map of proxies. */
    private final Map<String, IgniteCacheProxy<?, ?>> jCacheProxies;

    /** Map of public proxies, i.e. proxies which could be returned to the user. */
    private final Map<String, GridCache<?, ?>> publicProxies;

    /** Map of preload finish futures grouped by preload order. */
    private final NavigableMap<Integer, IgniteInternalFuture<?>> preloadFuts;

    /** Maximum detected preload order. */
    private int maxPreloadOrder;

    /** System cache names. */
    private final Set<String> sysCaches;

    /** Caches stop sequence. */
    private final Deque<GridCacheAdapter<?, ?>> stopSeq;

    /** Transaction interface implementation. */
    private IgniteTransactionsImpl transactions;

    /**
     * @param ctx Kernal context.
     */
    public GridCacheProcessor(GridKernalContext ctx) {
        super(ctx);

        caches = new LinkedHashMap<>();
        proxies = new HashMap<>();
        publicProxies = new HashMap<>();
        jCacheProxies = new HashMap<>();
        preloadFuts = new TreeMap<>();

        sysCaches = new HashSet<>();
        stopSeq = new LinkedList<>();
    }

    /**
     * @param cfg Initializes cache configuration with proper defaults.
     * @throws IgniteCheckedException If configuration is not valid.
     */
    @SuppressWarnings("unchecked")
    private void initialize(CacheConfiguration cfg) throws IgniteCheckedException {
        if (cfg.getCacheMode() == null)
            cfg.setCacheMode(DFLT_CACHE_MODE);

        if (cfg.getMemoryMode() == null)
            cfg.setMemoryMode(DFLT_MEMORY_MODE);

        if (cfg.getAffinity() == null) {
            if (cfg.getCacheMode() == PARTITIONED) {
                CacheRendezvousAffinityFunction aff = new CacheRendezvousAffinityFunction();

                aff.setHashIdResolver(new CacheAffinityNodeAddressHashResolver());

                cfg.setAffinity(aff);
            }
            else if (cfg.getCacheMode() == REPLICATED) {
                CacheRendezvousAffinityFunction aff = new CacheRendezvousAffinityFunction(false, 512);

                aff.setHashIdResolver(new CacheAffinityNodeAddressHashResolver());

                cfg.setAffinity(aff);

                cfg.setBackups(Integer.MAX_VALUE);
            }
            else
                cfg.setAffinity(new LocalAffinityFunction());
        }
        else {
            if (cfg.getCacheMode() == PARTITIONED) {
                if (cfg.getAffinity() instanceof CacheRendezvousAffinityFunction) {
                    CacheRendezvousAffinityFunction aff = (CacheRendezvousAffinityFunction)cfg.getAffinity();

                    if (aff.getHashIdResolver() == null)
                        aff.setHashIdResolver(new CacheAffinityNodeAddressHashResolver());
                }
            }
        }

        if (cfg.getCacheMode() == REPLICATED)
            cfg.setBackups(Integer.MAX_VALUE);

        if (cfg.getAffinityMapper() == null)
            cfg.setAffinityMapper(new GridCacheDefaultAffinityKeyMapper());

        ctx.igfsHelper().preProcessCacheConfiguration(cfg);

        if (cfg.getPreloadMode() == null)
            cfg.setPreloadMode(ASYNC);

        if (cfg.getAtomicityMode() == null)
            cfg.setAtomicityMode(ATOMIC);

        if (cfg.getCacheMode() == PARTITIONED || cfg.getCacheMode() == REPLICATED) {
            if (cfg.getDistributionMode() == null)
                cfg.setDistributionMode(PARTITIONED_ONLY);

            if (cfg.getDistributionMode() == PARTITIONED_ONLY ||
                cfg.getDistributionMode() == CLIENT_ONLY) {
                if (cfg.getNearEvictionPolicy() != null)
                    U.quietAndWarn(log, "Ignoring near eviction policy since near cache is disabled.");
            }

            assert cfg.getDistributionMode() != null;
        }
        else
            assert cfg.getCacheMode() == LOCAL;

        if (cfg.getWriteSynchronizationMode() == null)
            cfg.setWriteSynchronizationMode(PRIMARY_SYNC);

        assert cfg.getWriteSynchronizationMode() != null;

        if (cfg.getAtomicityMode() == ATOMIC) {
            if (cfg.getAtomicWriteOrderMode() == null) {
                cfg.setAtomicWriteOrderMode(cfg.getWriteSynchronizationMode() == FULL_SYNC ?
                    CacheAtomicWriteOrderMode.CLOCK :
                    CacheAtomicWriteOrderMode.PRIMARY);
            }
            else if (cfg.getWriteSynchronizationMode() != FULL_SYNC &&
                cfg.getAtomicWriteOrderMode() == CacheAtomicWriteOrderMode.CLOCK) {
                cfg.setAtomicWriteOrderMode(CacheAtomicWriteOrderMode.PRIMARY);

                U.warn(log, "Automatically set write order mode to PRIMARY for better performance " +
                    "[writeSynchronizationMode=" + cfg.getWriteSynchronizationMode() + ", " +
                    "cacheName=" + cfg.getName() + ']');
            }
        }

        if (cfg.getCacheStoreFactory() == null) {
            Factory<CacheLoader> ldrFactory = cfg.getCacheLoaderFactory();

            CacheLoader ldr = null;

            if (ldrFactory != null)
                ldr = ldrFactory.create();

            Factory<CacheWriter> writerFactory = cfg.getCacheWriterFactory();

            CacheWriter writer = null;

            if (cfg.isWriteThrough() && writerFactory != null)
                writer = writerFactory.create();

            if (ldr != null || writer != null) {
                final GridCacheLoaderWriterStore store = new GridCacheLoaderWriterStore(ldr, writer);

                cfg.setCacheStoreFactory(new Factory<CacheStore<? super Object, ? super Object>>() {
                    @Override public CacheStore<? super Object, ? super Object> create() {
                        return store;
                    }
                });
            }
        }
        else {
            if (cfg.getCacheLoaderFactory() != null)
                throw new IgniteCheckedException("Cannot set both cache loaded factory and cache store factory " +
                    "for cache: " + cfg.getName());

            if (cfg.getCacheWriterFactory() != null)
                throw new IgniteCheckedException("Cannot set both cache writer factory and cache store factory " +
                    "for cache: " + cfg.getName());
        }
    }

    /**
     * @param cfg Configuration to check for possible performance issues.
     * @param hasStore {@code True} if store is configured.
     */
    private void suggestOptimizations(CacheConfiguration cfg, boolean hasStore) {
        GridPerformanceSuggestions perf = ctx.performance();

        String msg = "Disable eviction policy (remove from configuration)";

        if (cfg.getEvictionPolicy() != null) {
            perf.add(msg, false);

            perf.add("Disable synchronized evictions (set 'evictSynchronized' to false)", !cfg.isEvictSynchronized());
        }
        else
            perf.add(msg, true);

        if (cfg.getCacheMode() == PARTITIONED) {
            perf.add("Disable near cache (set 'partitionDistributionMode' to PARTITIONED_ONLY or CLIENT_ONLY)",
                cfg.getDistributionMode() != NEAR_PARTITIONED &&
                    cfg.getDistributionMode() != NEAR_ONLY);

            if (cfg.getAffinity() != null)
                perf.add("Decrease number of backups (set 'keyBackups' to 0)", cfg.getBackups() == 0);
        }

        // Suppress warning if at least one ATOMIC cache found.
        perf.add("Enable ATOMIC mode if not using transactions (set 'atomicityMode' to ATOMIC)",
            cfg.getAtomicityMode() == ATOMIC);

        // Suppress warning if at least one non-FULL_SYNC mode found.
        perf.add("Disable fully synchronous writes (set 'writeSynchronizationMode' to PRIMARY_SYNC or FULL_ASYNC)",
            cfg.getWriteSynchronizationMode() != FULL_SYNC);

        // Suppress warning if at least one swap is disabled.
        perf.add("Disable swap store (set 'swapEnabled' to false)", !cfg.isSwapEnabled());

        if (hasStore && cfg.isWriteThrough())
            perf.add("Enable write-behind to persistent store (set 'writeBehindEnabled' to true)",
                cfg.isWriteBehindEnabled());

        perf.add("Disable query index (set 'queryIndexEnabled' to false)", !cfg.isQueryIndexEnabled());
    }

    /**
     * @param c Grid configuration.
     * @param cc Configuration to validate.
     * @param cfgStore Cache store.
     * @throws IgniteCheckedException If failed.
     */
    private void validate(IgniteConfiguration c,
        CacheConfiguration cc,
        @Nullable CacheStore cfgStore) throws IgniteCheckedException {
        if (cc.getCacheMode() == REPLICATED) {
            if (cc.getAffinity() instanceof CachePartitionFairAffinity)
                throw new IgniteCheckedException("REPLICATED cache can not be started with CachePartitionFairAffinity" +
                    " [cacheName=" + cc.getName() + ']');

            if (cc.getAffinity() instanceof CacheRendezvousAffinityFunction) {
                CacheRendezvousAffinityFunction aff = (CacheRendezvousAffinityFunction)cc.getAffinity();

                if (aff.isExcludeNeighbors())
                    throw new IgniteCheckedException("For REPLICATED cache flag 'excludeNeighbors' in " +
                        "CacheRendezvousAffinityFunction cannot be set [cacheName=" + cc.getName() + ']');
            }

            if (cc.getDistributionMode() == NEAR_PARTITIONED) {
                U.warn(log, "NEAR_PARTITIONED distribution mode cannot be used with REPLICATED cache, " +
                    "will be changed to PARTITIONED_ONLY [cacheName=" + cc.getName() + ']');

                cc.setDistributionMode(PARTITIONED_ONLY);
            }
        }

        if (cc.getCacheMode() == LOCAL && !cc.getAffinity().getClass().equals(LocalAffinityFunction.class))
            U.warn(log, "CacheAffinityFunction configuration parameter will be ignored for local cache [cacheName=" +
                cc.getName() + ']');

        if (cc.getPreloadMode() != CachePreloadMode.NONE) {
            assertParameter(cc.getPreloadThreadPoolSize() > 0, "preloadThreadPoolSize > 0");
            assertParameter(cc.getPreloadBatchSize() > 0, "preloadBatchSize > 0");
        }

        if (cc.getCacheMode() == PARTITIONED || cc.getCacheMode() == REPLICATED) {
            if (cc.getAtomicityMode() == ATOMIC && cc.getWriteSynchronizationMode() == FULL_ASYNC)
                U.warn(log, "Cache write synchronization mode is set to FULL_ASYNC. All single-key 'put' and " +
                    "'remove' operations will return 'null', all 'putx' and 'removex' operations will return" +
                    " 'true' [cacheName=" + cc.getName() + ']');
        }

        DeploymentMode depMode = c.getDeploymentMode();

        if (c.isPeerClassLoadingEnabled() && (depMode == PRIVATE || depMode == ISOLATED) &&
            !CU.isSystemCache(cc.getName()))
            throw new IgniteCheckedException("Cannot start cache in PRIVATE or ISOLATED deployment mode: " +
                ctx.config().getDeploymentMode());

        if (!c.getTransactionConfiguration().isTxSerializableEnabled() &&
            c.getTransactionConfiguration().getDefaultTxIsolation() == SERIALIZABLE)
            U.warn(log,
                "Serializable transactions are disabled while default transaction isolation is SERIALIZABLE " +
                    "(most likely misconfiguration - either update 'isTxSerializableEnabled' or " +
                    "'defaultTxIsolationLevel' properties) for cache: " + cc.getName(),
                "Serializable transactions are disabled while default transaction isolation is SERIALIZABLE " +
                    "for cache: " + cc.getName());

        if (cc.isWriteBehindEnabled()) {
            if (cfgStore == null)
                throw new IgniteCheckedException("Cannot enable write-behind (writer or store is not provided) " +
                    "for cache: " + cc.getName());

            assertParameter(cc.getWriteBehindBatchSize() > 0, "writeBehindBatchSize > 0");
            assertParameter(cc.getWriteBehindFlushSize() >= 0, "writeBehindFlushSize >= 0");
            assertParameter(cc.getWriteBehindFlushFrequency() >= 0, "writeBehindFlushFrequency >= 0");
            assertParameter(cc.getWriteBehindFlushThreadCount() > 0, "writeBehindFlushThreadCount > 0");

            if (cc.getWriteBehindFlushSize() == 0 && cc.getWriteBehindFlushFrequency() == 0)
                throw new IgniteCheckedException("Cannot set both 'writeBehindFlushFrequency' and " +
                    "'writeBehindFlushSize' parameters to 0 for cache: " + cc.getName());
        }

        if (cc.isReadThrough() && cfgStore == null)
            throw new IgniteCheckedException("Cannot enable read-through (loader or store is not provided) " +
                "for cache: " + cc.getName());

        if (cc.isWriteThrough() && cfgStore == null)
            throw new IgniteCheckedException("Cannot enable write-through (writer or store is not provided) " +
                "for cache: " + cc.getName());

        long delay = cc.getPreloadPartitionedDelay();

        if (delay != 0) {
            if (cc.getCacheMode() != PARTITIONED)
                U.warn(log, "Preload delay is supported only for partitioned caches (will ignore): " + cc.getName(),
                    "Will ignore preload delay for cache: " + cc.getName());
            else if (cc.getPreloadMode() == SYNC) {
                if (delay < 0) {
                    U.warn(log, "Ignoring SYNC preload mode with manual preload start (node will not wait for " +
                        "preloading to be finished): " + cc.getName(),
                        "Node will not wait for preload in SYNC mode: " + cc.getName());
                }
                else {
                    U.warn(log,
                        "Using SYNC preload mode with preload delay (node will wait until preloading is " +
                            "initiated for " + delay + "ms) for cache: " + cc.getName(),
                        "Node will wait until preloading is initiated for " + delay + "ms for cache: " + cc.getName());
                }
            }
        }

        ctx.igfsHelper().validateCacheConfiguration(cc);

        switch (cc.getMemoryMode()) {
            case OFFHEAP_VALUES: {
                if (cc.getOffHeapMaxMemory() < 0)
                    cc.setOffHeapMaxMemory(0); // Set to unlimited.

                break;
            }

            case OFFHEAP_TIERED: {
                if (cc.getOffHeapMaxMemory() < 0)
                    cc.setOffHeapMaxMemory(0); // Set to unlimited.

                break;
            }

            case ONHEAP_TIERED:
                if (!systemCache(cc.getName()) && cc.getEvictionPolicy() == null && cc.getOffHeapMaxMemory() >= 0)
                    U.quietAndWarn(log, "Eviction policy not enabled with ONHEAP_TIERED mode for cache " +
                        "(entries will not be moved to off-heap store): " + cc.getName());

                break;

            default:
                throw new IllegalStateException("Unknown memory mode: " + cc.getMemoryMode());
        }

        if (cc.getMemoryMode() == CacheMemoryMode.OFFHEAP_VALUES) {
            if (cc.isQueryIndexEnabled())
                throw new IgniteCheckedException("Cannot have query indexing enabled while values are stored off-heap. " +
                    "You must either disable query indexing or disable off-heap values only flag for cache: " +
                    cc.getName());
        }

        boolean igfsCache = CU.isIgfsCache(c, cc.getName());
        boolean utilityCache = CU.isUtilityCache(cc.getName());

        if (!igfsCache && !utilityCache && !cc.isQueryIndexEnabled())
            U.warn(log, "Query indexing is disabled (queries will not work) for cache: '" + cc.getName() + "'. " +
                "To enable change GridCacheConfiguration.isQueryIndexEnabled() property.",
                "Query indexing is disabled (queries will not work) for cache: " + cc.getName());

        if (cc.getAtomicityMode() == ATOMIC)
            assertParameter(cc.getTransactionManagerLookupClassName() == null,
                "transaction manager can not be used with ATOMIC cache");
    }

    /**
     * @param ctx Context.
     * @return DHT managers.
     */
    private List<GridCacheManager> dhtManagers(GridCacheContext ctx) {
        return F.asList(ctx.store(), ctx.events(), ctx.swap(), ctx.evicts(), ctx.queries(), ctx.continuousQueries(),
            ctx.dr());
    }

    /**
     * @param ctx Context.
     * @return Managers present in both, DHT and Near caches.
     */
    @SuppressWarnings("IfMayBeConditional")
    private Collection<GridCacheManager> dhtExcludes(GridCacheContext ctx) {
        if (ctx.config().getCacheMode() == LOCAL || !isNearEnabled(ctx))
            return Collections.emptyList();
        else
            return F.asList((GridCacheManager)ctx.queries(), ctx.continuousQueries(), ctx.store());
    }

    /**
     * @param cfg Configuration.
     * @param objs Extra components.
     * @throws IgniteCheckedException If failed to inject.
     */
    private void prepare(CacheConfiguration cfg, Object... objs) throws IgniteCheckedException {
        prepare(cfg, cfg.getEvictionPolicy(), false);
        prepare(cfg, cfg.getNearEvictionPolicy(), true);
        prepare(cfg, cfg.getAffinity(), false);
        prepare(cfg, cfg.getAffinityMapper(), false);
        prepare(cfg, cfg.getEvictionFilter(), false);
        prepare(cfg, cfg.getInterceptor(), false);

        for (Object obj : objs)
            prepare(cfg, obj, false);
    }

    /**
     * @param cfg Cache configuration.
     * @param rsrc Resource.
     * @param near Near flag.
     * @throws IgniteCheckedException If failed.
     */
    private void prepare(CacheConfiguration cfg, @Nullable Object rsrc, boolean near) throws IgniteCheckedException {
        if (rsrc != null) {
            ctx.resource().injectGeneric(rsrc);

            ctx.resource().injectCacheName(rsrc, cfg.getName());

            registerMbean(rsrc, cfg.getName(), near);
        }
    }

    /**
     * @param cctx Cache context.
     */
    private void cleanup(GridCacheContext cctx) {
        CacheConfiguration cfg = cctx.config();

        cleanup(cfg, cfg.getEvictionPolicy(), false);
        cleanup(cfg, cfg.getNearEvictionPolicy(), true);
        cleanup(cfg, cfg.getAffinity(), false);
        cleanup(cfg, cfg.getAffinityMapper(), false);
        cleanup(cfg, cctx.jta().tmLookup(), false);
        cleanup(cfg, cctx.store().configuredStore(), false);

        cctx.cleanup();
    }

    /**
     * @param cfg Cache configuration.
     * @param rsrc Resource.
     * @param near Near flag.
     */
    private void cleanup(CacheConfiguration cfg, @Nullable Object rsrc, boolean near) {
        if (rsrc != null) {
            unregisterMbean(rsrc, cfg.getName(), near);

            try {
                ctx.resource().cleanupGeneric(rsrc);
            }
            catch (IgniteCheckedException e) {
                U.error(log, "Failed to cleanup resource: " + rsrc, e);
            }
        }
    }

    /** {@inheritDoc} */
    @SuppressWarnings( {"unchecked"})
    @Override public void start() throws IgniteCheckedException {
        if (ctx.config().isDaemon())
            return;

        DeploymentMode depMode = ctx.config().getDeploymentMode();

        if (!F.isEmpty(ctx.config().getCacheConfiguration())) {
            if (depMode != CONTINUOUS && depMode != SHARED)
                U.warn(log, "Deployment mode for cache is not CONTINUOUS or SHARED " +
                    "(it is recommended that you change deployment mode and restart): " + depMode,
                    "Deployment mode for cache is not CONTINUOUS or SHARED.");
        }

        maxPreloadOrder = validatePreloadOrder(ctx.config().getCacheConfiguration());

        // Internal caches which should not be returned to user.
        FileSystemConfiguration[] igfsCfgs = ctx.grid().configuration().getFileSystemConfiguration();

        if (igfsCfgs != null) {
            for (FileSystemConfiguration igfsCfg : igfsCfgs) {
                sysCaches.add(igfsCfg.getMetaCacheName());
                sysCaches.add(igfsCfg.getDataCacheName());
            }
        }

        if (IgniteComponentType.HADOOP.inClassPath())
            sysCaches.add(CU.SYS_CACHE_HADOOP_MR);

        sysCaches.add(CU.MARSH_CACHE_NAME);
        sysCaches.add(CU.UTILITY_CACHE_NAME);
        sysCaches.add(CU.ATOMICS_CACHE_NAME);

        CacheConfiguration[] cfgs = ctx.config().getCacheConfiguration();

        sharedCtx = createSharedContext(ctx);

        ctx.performance().add("Disable serializable transactions (set 'txSerializableEnabled' to false)",
            !ctx.config().getTransactionConfiguration().isTxSerializableEnabled());

        Collection<GridCacheAdapter<?, ?>> startSeq = new ArrayList<>(cfgs.length);

        IdentityHashMap<CacheStore, ThreadLocal> sesHolders = new IdentityHashMap<>();

        for (int i = 0; i < cfgs.length; i++) {
            CacheConfiguration<?, ?> cfg = new CacheConfiguration(cfgs[i]);

            // Initialize defaults.
            initialize(cfg);

            CacheStore cfgStore = cfg.getCacheStoreFactory() != null ? cfg.getCacheStoreFactory().create() : null;

            validate(ctx.config(), cfg, cfgStore);

            CacheJtaManagerAdapter jta = JTA.create(cfg.getTransactionManagerLookupClassName() == null);

            jta.createTmLookup(cfg);

            // Skip suggestions for system caches.
            if (!sysCaches.contains(cfg.getName()))
                suggestOptimizations(cfg, cfgStore != null);

            List<Object> toPrepare = new ArrayList<>();

            toPrepare.add(jta.tmLookup());
            toPrepare.add(cfgStore);

            if (cfgStore instanceof GridCacheLoaderWriterStore) {
                toPrepare.add(((GridCacheLoaderWriterStore)cfgStore).loader());
                toPrepare.add(((GridCacheLoaderWriterStore)cfgStore).writer());
            }

            prepare(cfg, toPrepare.toArray(new Object[toPrepare.size()]));

            U.startLifecycleAware(lifecycleAwares(cfg, jta.tmLookup(), cfgStore));

            // Init default key mapper.
            CacheAffinityKeyMapper dfltAffMapper;

            if (cfg.getAffinityMapper().getClass().equals(GridCacheDefaultAffinityKeyMapper.class))
                dfltAffMapper = cfg.getAffinityMapper();
            else {
                dfltAffMapper = new GridCacheDefaultAffinityKeyMapper();

                prepare(cfg, dfltAffMapper, false);
            }

            cfgs[i] = cfg; // Replace original configuration value.

            GridCacheAffinityManager affMgr = new GridCacheAffinityManager();
            GridCacheEventManager evtMgr = new GridCacheEventManager();
            GridCacheSwapManager swapMgr = new GridCacheSwapManager(cfg.getCacheMode() == LOCAL || !GridCacheUtils.isNearEnabled(cfg));
            GridCacheEvictionManager evictMgr = new GridCacheEvictionManager();
            GridCacheQueryManager qryMgr = queryManager(cfg);
            CacheContinuousQueryManager contQryMgr = new CacheContinuousQueryManager();
            CacheDataStructuresManager dataStructuresMgr = new CacheDataStructuresManager();
            GridCacheTtlManager ttlMgr = new GridCacheTtlManager();
            GridCacheDrManager drMgr = ctx.createComponent(GridCacheDrManager.class);
            IgniteCacheSerializationManager serMgr = ctx.createComponent(IgniteCacheSerializationManager.class);

            GridCacheStoreManager storeMgr = new GridCacheStoreManager(ctx, sesHolders, cfgStore, cfg);

            GridCacheContext<?, ?> cacheCtx = new GridCacheContext(
                ctx,
                sharedCtx,
                cfg,

                /*
                 * Managers in starting order!
                 * ===========================
                 */
                evtMgr,
                swapMgr,
                serMgr,
                storeMgr,
                evictMgr,
                qryMgr,
                contQryMgr,
                affMgr,
                dataStructuresMgr,
                ttlMgr,
                drMgr,
                jta);

            cacheCtx.defaultAffMapper(dfltAffMapper);

            GridCacheAdapter cache = null;

            switch (cfg.getCacheMode()) {
                case LOCAL: {
                    switch (cfg.getAtomicityMode()) {
                        case TRANSACTIONAL: {
                            cache = new GridLocalCache(cacheCtx);

                            break;
                        }
                        case ATOMIC: {
                            cache = new GridLocalAtomicCache(cacheCtx);

                            break;
                        }

                        default: {
                            assert false : "Invalid cache atomicity mode: " + cfg.getAtomicityMode();
                        }
                    }

                    break;
                }
                case PARTITIONED:
                case REPLICATED: {
                    if (GridCacheUtils.isNearEnabled(cfg)) {
                        switch (cfg.getAtomicityMode()) {
                            case TRANSACTIONAL: {
                                cache = new GridNearTransactionalCache(cacheCtx);

                                break;
                            }
                            case ATOMIC: {
                                cache = new GridNearAtomicCache(cacheCtx);

                                break;
                            }

                            default: {
                                assert false : "Invalid cache atomicity mode: " + cfg.getAtomicityMode();
                            }
                        }
                    }
                    else {
                        switch (cfg.getAtomicityMode()) {
                            case TRANSACTIONAL: {
                                cache = GridCacheUtils.isAffinityNode(cfg) ? new GridDhtColocatedCache(cacheCtx) :
                                    new GridDhtColocatedCache(cacheCtx, new GridNoStorageCacheMap(cacheCtx));

                                break;
                            }
                            case ATOMIC: {
                                cache = GridCacheUtils.isAffinityNode(cfg) ? new GridDhtAtomicCache(cacheCtx) :
                                    new GridDhtAtomicCache(cacheCtx, new GridNoStorageCacheMap(cacheCtx));

                                break;
                            }

                            default: {
                                assert false : "Invalid cache atomicity mode: " + cfg.getAtomicityMode();
                            }
                        }
                    }

                    break;
                }

                default: {
                    assert false : "Invalid cache mode: " + cfg.getCacheMode();
                }
            }

            cacheCtx.cache(cache);

            if (caches.containsKey(cfg.getName())) {
                String cacheName = cfg.getName();

                if (cacheName != null)
                    throw new IgniteCheckedException("Duplicate cache name found (check configuration and " +
                        "assign unique name to each cache): " + cacheName);
                else
                    throw new IgniteCheckedException("Default cache has already been configured (check configuration and " +
                        "assign unique name to each cache).");
            }

            caches.put(cfg.getName(), cache);

            if (sysCaches.contains(cfg.getName()))
                stopSeq.addLast(cache);
            else
                stopSeq.addFirst(cache);

            startSeq.add(cache);

            /*
             * Create DHT cache.
             * ================
             */
            if (cfg.getCacheMode() != LOCAL && GridCacheUtils.isNearEnabled(cfg)) {
                /*
                 * Specifically don't create the following managers
                 * here and reuse the one from Near cache:
                 * 1. GridCacheVersionManager
                 * 2. GridCacheIoManager
                 * 3. GridCacheDeploymentManager
                 * 4. GridCacheQueryManager (note, that we start it for DHT cache though).
                 * 5. CacheContinuousQueryManager (note, that we start it for DHT cache though).
                 * 6. GridCacheDgcManager
                 * 7. GridCacheTtlManager.
                 * ===============================================
                 */
                swapMgr = new GridCacheSwapManager(true);
                evictMgr = new GridCacheEvictionManager();
                evtMgr = new GridCacheEventManager();
                drMgr = ctx.createComponent(GridCacheDrManager.class);

                cacheCtx = new GridCacheContext(
                    ctx,
                    sharedCtx,
                    cfg,

                    /*
                     * Managers in starting order!
                     * ===========================
                     */
                    evtMgr,
                    swapMgr,
                    serMgr,
                    storeMgr,
                    evictMgr,
                    qryMgr,
                    contQryMgr,
                    affMgr,
                    dataStructuresMgr,
                    ttlMgr,
                    drMgr,
                    jta);

                cacheCtx.defaultAffMapper(dfltAffMapper);

                GridDhtCacheAdapter dht = null;

                switch (cfg.getAtomicityMode()) {
                    case TRANSACTIONAL: {
                        assert cache instanceof GridNearTransactionalCache;

                        GridNearTransactionalCache near = (GridNearTransactionalCache)cache;

                        GridDhtCache dhtCache = !GridCacheUtils.isAffinityNode(cfg) ?
                            new GridDhtCache(cacheCtx, new GridNoStorageCacheMap(cacheCtx)) :
                            new GridDhtCache(cacheCtx);

                        dhtCache.near(near);

                        near.dht(dhtCache);

                        dht = dhtCache;

                        break;
                    }
                    case ATOMIC: {
                        assert cache instanceof GridNearAtomicCache;

                        GridNearAtomicCache near = (GridNearAtomicCache)cache;

                        GridDhtAtomicCache dhtCache = GridCacheUtils.isAffinityNode(cfg) ? new GridDhtAtomicCache(cacheCtx) :
                            new GridDhtAtomicCache(cacheCtx, new GridNoStorageCacheMap(cacheCtx));

                        dhtCache.near(near);

                        near.dht(dhtCache);

                        dht = dhtCache;

                        break;
                    }

                    default: {
                        assert false : "Invalid cache atomicity mode: " + cfg.getAtomicityMode();
                    }
                }

                cacheCtx.cache(dht);
            }

            sharedCtx.addCacheContext(cache.context());
        }

        // Start shared managers.
        for (GridCacheSharedManager mgr : sharedCtx.managers())
            mgr.start(sharedCtx);

        for (GridCacheAdapter<?, ?> cache : startSeq) {
            GridCacheContext<?, ?> cacheCtx = cache.context();

            CacheConfiguration cfg = cacheCtx.config();

            // Start managers.
            for (GridCacheManager mgr : F.view(cacheCtx.managers(), F.notContains(dhtExcludes(cacheCtx))))
                mgr.start(cacheCtx);

            cacheCtx.initConflictResolver();

            if (cfg.getCacheMode() != LOCAL && GridCacheUtils.isNearEnabled(cfg)) {
                GridCacheContext<?, ?> dhtCtx = cacheCtx.near().dht().context();

                // Start DHT managers.
                for (GridCacheManager mgr : dhtManagers(dhtCtx))
                    mgr.start(dhtCtx);

                dhtCtx.initConflictResolver();

                // Start DHT cache.
                dhtCtx.cache().start();

                if (log.isDebugEnabled())
                    log.debug("Started DHT cache: " + dhtCtx.cache().name());
            }

            cacheCtx.cache().start();

            if (log.isInfoEnabled())
                log.info("Started cache [name=" + cfg.getName() + ", mode=" + cfg.getCacheMode() + ']');
        }

        for (Map.Entry<String, GridCacheAdapter<?, ?>> e : caches.entrySet()) {
            GridCacheAdapter cache = e.getValue();

            proxies.put(e.getKey(), new GridCacheProxyImpl(cache.context(), cache, null));

            jCacheProxies.put(e.getKey(), new IgniteCacheProxy(cache.context(), cache, null, false));
        }

        // Internal caches which should not be returned to user.
        for (Map.Entry<String, GridCacheAdapter<?, ?>> e : caches.entrySet()) {
            GridCacheAdapter cache = e.getValue();

            if (!sysCaches.contains(e.getKey()))
                publicProxies.put(e.getKey(), new GridCacheProxyImpl(cache.context(), cache, null));
        }

        transactions = new IgniteTransactionsImpl(sharedCtx);

<<<<<<< HEAD
        marshallerCache().context().preloader().syncFuture().listenAsync(new CI1<IgniteInternalFuture<?>>() {
            @Override public void apply(IgniteInternalFuture<?> f) {
                ctx.marshallerContext().onMarshallerCacheReady(ctx);
            }
        });
=======
        if (!(ctx.isDaemon() || F.isEmpty(ctx.config().getCacheConfiguration()))) {
            GridCacheAttributes[] attrVals = new GridCacheAttributes[ctx.config().getCacheConfiguration().length];

            Map<String, String> interceptors = new HashMap<>();

            int i = 0;

            for (CacheConfiguration cfg : ctx.config().getCacheConfiguration()) {
                assert caches.containsKey(cfg.getName()) : cfg.getName();

                GridCacheContext ctx = caches.get(cfg.getName()).context();

                attrVals[i++] = new GridCacheAttributes(cfg, ctx.store().configuredStore());

                if (cfg.getInterceptor() != null)
                    interceptors.put(cfg.getName(), cfg.getInterceptor().getClass().getName());
            }

            ctx.addNodeAttribute(ATTR_CACHE, attrVals);

            ctx.addNodeAttribute(ATTR_TX_CONFIG, ctx.config().getTransactionConfiguration());

            if (!interceptors.isEmpty())
                ctx.addNodeAttribute(ATTR_CACHE_INTERCEPTORS, interceptors);
        }
>>>>>>> d3a3a3e5

        if (log.isDebugEnabled())
            log.debug("Started cache processor.");
    }

    /**
     * Creates shared context.
     *
     * @param kernalCtx Kernal context.
     * @return Shared context.
     */
    @SuppressWarnings("unchecked")
    private GridCacheSharedContext createSharedContext(GridKernalContext kernalCtx) {
        IgniteTxManager tm = new IgniteTxManager();
        GridCacheMvccManager mvccMgr = new GridCacheMvccManager();
        GridCacheVersionManager verMgr = new GridCacheVersionManager();
        GridCacheDeploymentManager depMgr = new GridCacheDeploymentManager();
        GridCachePartitionExchangeManager exchMgr = new GridCachePartitionExchangeManager();
        GridCacheIoManager ioMgr = new GridCacheIoManager();

        return new GridCacheSharedContext(
            kernalCtx,
            tm,
            verMgr,
            mvccMgr,
            depMgr,
            exchMgr,
            ioMgr
        );
    }

    /**
     * Checks that preload-order-dependant caches has SYNC or ASYNC preloading mode.
     *
     * @param cfgs Caches.
     * @return Maximum detected preload order.
     * @throws IgniteCheckedException If validation failed.
     */
    private int validatePreloadOrder(CacheConfiguration[] cfgs) throws IgniteCheckedException {
        int maxOrder = 0;

        for (CacheConfiguration cfg : cfgs) {
            int preloadOrder = cfg.getPreloadOrder();

            if (preloadOrder > 0) {
                if (cfg.getCacheMode() == LOCAL)
                    throw new IgniteCheckedException("Preload order set for local cache (fix configuration and restart the " +
                        "node): " + cfg.getName());

                if (cfg.getPreloadMode() == CachePreloadMode.NONE)
                    throw new IgniteCheckedException("Only caches with SYNC or ASYNC preload mode can be set as preload " +
                        "dependency for other caches [cacheName=" + cfg.getName() +
                        ", preloadMode=" + cfg.getPreloadMode() + ", preloadOrder=" + cfg.getPreloadOrder() + ']');

                maxOrder = Math.max(maxOrder, preloadOrder);
            }
            else if (preloadOrder < 0)
                throw new IgniteCheckedException("Preload order cannot be negative for cache (fix configuration and restart " +
                    "the node) [cacheName=" + cfg.getName() + ", preloadOrder=" + preloadOrder + ']');
        }

        return maxOrder;
    }

    /** {@inheritDoc} */
    @Nullable @Override public IgniteSpiNodeValidationResult validateNode(ClusterNode node) {
        return validateHashIdResolvers(node);
    }

    /**
     * @param node Joining node.
     * @return Validation result or {@code null} in case of success.
     */
    @Nullable private IgniteSpiNodeValidationResult validateHashIdResolvers(ClusterNode node) {
        for (GridCacheAdapter cache : ctx.cache().internalCaches()) {
            CacheConfiguration cfg = cache.configuration();

            if (cfg.getAffinity() instanceof CacheRendezvousAffinityFunction) {
                CacheRendezvousAffinityFunction aff = (CacheRendezvousAffinityFunction)cfg.getAffinity();

                CacheAffinityNodeHashResolver hashIdRslvr = aff.getHashIdResolver();

                assert hashIdRslvr != null;

                Object nodeHashObj = hashIdRslvr.resolve(node);

                for (ClusterNode topNode : ctx.discovery().allNodes()) {
                    Object topNodeHashObj = hashIdRslvr.resolve(topNode);

                    if (nodeHashObj.hashCode() == topNodeHashObj.hashCode()) {
                        String errMsg = "Failed to add node to topology because it has the same hash code for " +
                            "partitioned affinity as one of existing nodes [cacheName=" + cache.name() +
                            ", hashIdResolverClass=" + hashIdRslvr.getClass().getName() +
                            ", existingNodeId=" + topNode.id() + ']';

                        String sndMsg = "Failed to add node to topology because it has the same hash code for " +
                            "partitioned affinity as one of existing nodes [cacheName=" + cache.name() +
                            ", hashIdResolverClass=" + hashIdRslvr.getClass().getName() + ", existingNodeId=" +
                            topNode.id() + ']';

                        return new IgniteSpiNodeValidationResult(topNode.id(), errMsg, sndMsg);
                    }
                }
            }
        }

        return null;
    }

    /**
     * Gets cache interceptor class name from node attributes.
     *
     * @param node Node.
     * @param cacheName Cache name.
     * @return Interceptor class name.
     */
    @Nullable private String interceptor(ClusterNode node, @Nullable String cacheName) {
        Map<String, String> map = node.attribute(ATTR_CACHE_INTERCEPTORS);

        return map != null ? map.get(cacheName) : null;
    }

    /**
     * Checks that remote caches has configuration compatible with the local.
     *
     * @param rmt Node.
     * @throws IgniteCheckedException If check failed.
     */
    private void checkCache(ClusterNode rmt) throws IgniteCheckedException {
        checkTransactionConfiguration(rmt);

        GridCacheAttributes[] rmtAttrs = U.cacheAttributes(rmt);
        GridCacheAttributes[] locAttrs = U.cacheAttributes(ctx.discovery().localNode());

        // If remote or local node does not have cache configured, do nothing
        if (F.isEmpty(rmtAttrs) || F.isEmpty(locAttrs))
            return;

        DeploymentMode locDepMode = ctx.config().getDeploymentMode();
        DeploymentMode rmtDepMode = rmt.attribute(IgniteNodeAttributes.ATTR_DEPLOYMENT_MODE);

        for (GridCacheAttributes rmtAttr : rmtAttrs) {
            for (GridCacheAttributes locAttr : locAttrs) {
                if (F.eq(rmtAttr.cacheName(), locAttr.cacheName())) {
                    CU.checkAttributeMismatch(log, rmtAttr.cacheName(), rmt, "cacheMode", "Cache mode",
                        locAttr.cacheMode(), rmtAttr.cacheMode(), true);

                    if (rmtAttr.cacheMode() != LOCAL) {
                        CU.checkAttributeMismatch(log, rmtAttr.cacheName(), rmt, "interceptor", "Cache Interceptor",
                            interceptor(ctx.discovery().localNode(), rmtAttr.cacheName()),
                            interceptor(rmt, rmtAttr.cacheName()), true);

                        CU.checkAttributeMismatch(log, rmtAttr.cacheName(), rmt, "atomicityMode",
                            "Cache atomicity mode", locAttr.atomicityMode(), rmtAttr.atomicityMode(), true);

                        CU.checkAttributeMismatch(log, rmtAttr.cacheName(), rmt, "cachePreloadMode",
                            "Cache preload mode", locAttr.cachePreloadMode(), rmtAttr.cachePreloadMode(), true);

                        CU.checkAttributeMismatch(log, rmtAttr.cacheName(), rmt, "cacheAffinity", "Cache affinity",
                            locAttr.cacheAffinityClassName(), rmtAttr.cacheAffinityClassName(), true);

                        CU.checkAttributeMismatch(log, rmtAttr.cacheName(), rmt, "cacheAffinityMapper",
                            "Cache affinity mapper", locAttr.cacheAffinityMapperClassName(),
                            rmtAttr.cacheAffinityMapperClassName(), true);

                        CU.checkAttributeMismatch(log, rmtAttr.cacheName(), rmt, "affinityPartitionsCount",
                            "Affinity partitions count", locAttr.affinityPartitionsCount(),
                            rmtAttr.affinityPartitionsCount(), true);

                        CU.checkAttributeMismatch(log, rmtAttr.cacheName(), rmt, "evictionFilter", "Eviction filter",
                            locAttr.evictionFilterClassName(), rmtAttr.evictionFilterClassName(), true);

                        CU.checkAttributeMismatch(log, rmtAttr.cacheName(), rmt, "evictionPolicy", "Eviction policy",
                            locAttr.evictionPolicyClassName(), rmtAttr.evictionPolicyClassName(), true);

                        if (!skipStoreConsistencyCheck(locAttr, rmtAttr)) {
                            CU.checkAttributeMismatch(log, rmtAttr.cacheName(), rmt, "store", "Cache store",
                                locAttr.storeClassName(), rmtAttr.storeClassName(), true);

                            CU.checkAttributeMismatch(log, rmtAttr.cacheName(), rmt, "readThrough",
                                "Read through enabled", locAttr.readThrough(), locAttr.readThrough(), true);

                            CU.checkAttributeMismatch(log, rmtAttr.cacheName(), rmt, "writeThrough",
                                "Write through enabled", locAttr.writeThrough(), locAttr.writeThrough(), true);

                            CU.checkAttributeMismatch(log, rmtAttr.cacheName(), rmt, "loadPreviousValue",
                                "Load previous value enabled", locAttr.loadPreviousValue(),
                                locAttr.loadPreviousValue(), true);
                        }

                        CU.checkAttributeMismatch(log, rmtAttr.cacheName(), rmt, "transactionManagerLookup",
                            "Transaction manager lookup", locAttr.transactionManagerLookupClassName(),
                            rmtAttr.transactionManagerLookupClassName(), false);

                        CU.checkAttributeMismatch(log, rmtAttr.cacheName(), rmt, "defaultLockTimeout",
                            "Default lock timeout", locAttr.defaultLockTimeout(), rmtAttr.defaultLockTimeout(), false);

                        CU.checkAttributeMismatch(log, rmtAttr.cacheName(), rmt, "defaultQueryTimeout",
                            "Default query timeout", locAttr.defaultQueryTimeout(), rmtAttr.defaultQueryTimeout(),
                            false);

                        CU.checkAttributeMismatch(log, rmtAttr.cacheName(), rmt, "defaultTimeToLive",
                            "Default time to live", locAttr.defaultTimeToLive(), rmtAttr.defaultTimeToLive(), false);

                        CU.checkAttributeMismatch(log, rmtAttr.cacheName(), rmt, "preloadBatchSize",
                            "Preload batch size", locAttr.preloadBatchSize(), rmtAttr.preloadBatchSize(), false);

                        CU.checkAttributeMismatch(log, rmtAttr.cacheName(), rmt, "swapEnabled",
                            "Swap enabled", locAttr.swapEnabled(), rmtAttr.swapEnabled(), false);

                        CU.checkAttributeMismatch(log, rmtAttr.cacheName(), rmt, "writeSynchronizationMode",
                            "Write synchronization mode", locAttr.writeSynchronization(), rmtAttr.writeSynchronization(),
                            true);

                        CU.checkAttributeMismatch(log, rmtAttr.cacheName(), rmt, "writeBehindBatchSize",
                            "Write behind batch size", locAttr.writeBehindBatchSize(), rmtAttr.writeBehindBatchSize(),
                            false);

                        CU.checkAttributeMismatch(log, rmtAttr.cacheName(), rmt, "writeBehindEnabled",
                            "Write behind enabled", locAttr.writeBehindEnabled(), rmtAttr.writeBehindEnabled(), false);

                        CU.checkAttributeMismatch(log, rmtAttr.cacheName(), rmt, "writeBehindFlushFrequency",
                            "Write behind flush frequency", locAttr.writeBehindFlushFrequency(),
                            rmtAttr.writeBehindFlushFrequency(), false);

                        CU.checkAttributeMismatch(log, rmtAttr.cacheName(), rmt, "writeBehindFlushSize",
                            "Write behind flush size", locAttr.writeBehindFlushSize(), rmtAttr.writeBehindFlushSize(),
                            false);

                        CU.checkAttributeMismatch(log, rmtAttr.cacheName(), rmt, "writeBehindFlushThreadCount",
                            "Write behind flush thread count", locAttr.writeBehindFlushThreadCount(),
                            rmtAttr.writeBehindFlushThreadCount(), false);

                        CU.checkAttributeMismatch(log, rmtAttr.cacheName(), rmt, "evictMaxOverflowRatio",
                            "Eviction max overflow ratio", locAttr.evictMaxOverflowRatio(),
                            rmtAttr.evictMaxOverflowRatio(), true);

                        CU.checkAttributeMismatch(log, rmtAttr.cacheName(), rmt, "indexingSpiName", "IndexingSpiName",
                            locAttr.indexingSpiName(), rmtAttr.indexingSpiName(), true);

                        CU.checkAttributeMismatch(log, rmtAttr.cacheName(), rmt, "queryIndexEnabled",
                            "Query index enabled", locAttr.queryIndexEnabled(), rmtAttr.queryIndexEnabled(), true);

                        CU.checkAttributeMismatch(log, rmtAttr.cacheName(), rmt, "storeValueBytes",
                            "Store value bytes", locAttr.storeValueBytes(), rmtAttr.storeValueBytes(), true);

                        CU.checkAttributeMismatch(log, rmtAttr.cacheName(), rmt, "queryIndexEnabled",
                            "Query index enabled", locAttr.queryIndexEnabled(), rmtAttr.queryIndexEnabled(), true);

                        if (locAttr.cacheMode() == PARTITIONED) {
                            CU.checkAttributeMismatch(log, rmtAttr.cacheName(), rmt, "evictSynchronized",
                                "Eviction synchronized", locAttr.evictSynchronized(), rmtAttr.evictSynchronized(),
                                true);

                            CU.checkAttributeMismatch(log, rmtAttr.cacheName(), rmt, "evictNearSynchronized",
                                "Eviction near synchronized", locAttr.evictNearSynchronized(),
                                rmtAttr.evictNearSynchronized(), true);

                            CU.checkAttributeMismatch(log, rmtAttr.cacheName(), rmt, "nearEvictionPolicy",
                                "Near eviction policy", locAttr.nearEvictionPolicyClassName(),
                                rmtAttr.nearEvictionPolicyClassName(), false);

                            CU.checkAttributeMismatch(log, rmtAttr.cacheName(), rmt, "affinityIncludeNeighbors",
                                "Affinity include neighbors", locAttr.affinityIncludeNeighbors(),
                                rmtAttr.affinityIncludeNeighbors(), true);

                            CU.checkAttributeMismatch(log, rmtAttr.cacheName(), rmt, "affinityKeyBackups",
                                "Affinity key backups", locAttr.affinityKeyBackups(),
                                rmtAttr.affinityKeyBackups(), true);

                            CU.checkAttributeMismatch(log, rmtAttr.cacheName(), rmt, "cacheAffinity.hashIdResolver",
                                "Partitioned cache affinity hash ID resolver class",
                                locAttr.affinityHashIdResolverClassName(), rmtAttr.affinityHashIdResolverClassName(),
                                true);
                        }
                    }
                }

                CU.checkAttributeMismatch(log, rmtAttr.cacheName(), rmt, "deploymentMode", "Deployment mode",
                    locDepMode, rmtDepMode, true);
            }
        }
    }

    /**
     * @param rmt Remote node to check.
     * @throws IgniteCheckedException If check failed.
     */
    private void checkTransactionConfiguration(ClusterNode rmt) throws IgniteCheckedException {
        TransactionConfiguration txCfg = rmt.attribute(ATTR_TX_CONFIG);

        if (txCfg != null) {
            TransactionConfiguration locTxCfg = ctx.config().getTransactionConfiguration();

            if (locTxCfg.isTxSerializableEnabled() != txCfg.isTxSerializableEnabled())
                throw new IgniteCheckedException("Serializable transactions enabled mismatch " +
                    "(fix txSerializableEnabled property or set -D" + IGNITE_SKIP_CONFIGURATION_CONSISTENCY_CHECK + "=true " +
                    "system property) [rmtNodeId=" + rmt.id() +
                    ", locTxSerializableEnabled=" + locTxCfg.isTxSerializableEnabled() +
                    ", rmtTxSerializableEnabled=" + txCfg.isTxSerializableEnabled() + ']');
        }
    }

    /**
     * Checks if store check should be skipped for given nodes.
     *
     * @param locAttr Local node attributes.
     * @param rmtAttr Remote node attributes.
     * @return {@code True} if store check should be skipped.
     */
    private boolean skipStoreConsistencyCheck(GridCacheAttributes locAttr, GridCacheAttributes rmtAttr) {
        return
            // In atomic mode skip check if either local or remote node is client.
            locAttr.atomicityMode() == ATOMIC &&
                (locAttr.partitionedTaxonomy() == CLIENT_ONLY || locAttr.partitionedTaxonomy() == NEAR_ONLY ||
                rmtAttr.partitionedTaxonomy() == CLIENT_ONLY || rmtAttr.partitionedTaxonomy() == NEAR_ONLY);
    }

    /**
     * @param cache Cache.
     * @throws IgniteCheckedException If failed.
     */
    @SuppressWarnings("unchecked")
    private void onKernalStart(GridCacheAdapter<?, ?> cache) throws IgniteCheckedException {
        GridCacheContext<?, ?> ctx = cache.context();

        // Start DHT cache as well.
        if (isNearEnabled(ctx)) {
            GridDhtCacheAdapter dht = ctx.near().dht();

            GridCacheContext<?, ?> dhtCtx = dht.context();

            for (GridCacheManager mgr : dhtManagers(dhtCtx))
                mgr.onKernalStart();

            dht.onKernalStart();

            if (log.isDebugEnabled())
                log.debug("Executed onKernalStart() callback for DHT cache: " + dht.name());
        }

        for (GridCacheManager mgr : F.view(ctx.managers(), F0.notContains(dhtExcludes(ctx))))
            mgr.onKernalStart();

        cache.onKernalStart();

        if (log.isDebugEnabled())
            log.debug("Executed onKernalStart() callback for cache [name=" + cache.name() + ", mode=" +
                cache.configuration().getCacheMode() + ']');
    }

    /** {@inheritDoc} */
    @SuppressWarnings("unchecked")
    @Override public void onKernalStart() throws IgniteCheckedException {
        if (ctx.config().isDaemon())
            return;

        if (!getBoolean(IGNITE_SKIP_CONFIGURATION_CONSISTENCY_CHECK)) {
            for (ClusterNode n : ctx.discovery().remoteNodes())
                checkCache(n);
        }

        for (Map.Entry<String, GridCacheAdapter<?, ?>> e : caches.entrySet()) {
            GridCacheAdapter cache = e.getValue();

            if (maxPreloadOrder > 0) {
                CacheConfiguration cfg = cache.configuration();

                int order = cfg.getPreloadOrder();

                if (order > 0 && order != maxPreloadOrder && cfg.getCacheMode() != LOCAL) {
                    GridCompoundFuture<Object, Object> fut = (GridCompoundFuture<Object, Object>)preloadFuts
                        .get(order);

                    if (fut == null) {
                        fut = new GridCompoundFuture<>(ctx);

                        preloadFuts.put(order, fut);
                    }

                    fut.add(cache.preloader().syncFuture());
                }
            }
        }

        for (IgniteInternalFuture<?> fut : preloadFuts.values())
            ((GridCompoundFuture<Object, Object>)fut).markInitialized();

        for (GridCacheSharedManager<?, ?> mgr : sharedCtx.managers())
            mgr.onKernalStart();

        for (GridCacheAdapter<?, ?> cache : caches.values())
            onKernalStart(cache);

        // Wait for caches in SYNC preload mode.
        for (GridCacheAdapter<?, ?> cache : caches.values()) {
            CacheConfiguration cfg = cache.configuration();

            if (cfg.getPreloadMode() == SYNC) {
                if (cfg.getCacheMode() == REPLICATED ||
                    (cfg.getCacheMode() == PARTITIONED && cfg.getPreloadPartitionedDelay() >= 0))
                    cache.preloader().syncFuture().get();
            }
        }

        ctx.portable().onCacheProcessorStarted();
    }

    /** {@inheritDoc} */
    @SuppressWarnings("unchecked")
    @Override public void onKernalStop(boolean cancel) {
        if (ctx.config().isDaemon())
            return;

        for (GridCacheAdapter<?, ?> cache : stopSeq) {
            GridCacheContext ctx = cache.context();

            if (isNearEnabled(ctx)) {
                GridDhtCacheAdapter dht = ctx.near().dht();

                if (dht != null) {
                    GridCacheContext<?, ?> dhtCtx = dht.context();

                    for (GridCacheManager mgr : dhtManagers(dhtCtx))
                        mgr.onKernalStop(cancel);

                    dht.onKernalStop();
                }
            }

            List<GridCacheManager> mgrs = ctx.managers();

            Collection<GridCacheManager> excludes = dhtExcludes(ctx);

            // Reverse order.
            for (ListIterator<GridCacheManager> it = mgrs.listIterator(mgrs.size()); it.hasPrevious(); ) {
                GridCacheManager mgr = it.previous();

                if (!excludes.contains(mgr))
                    mgr.onKernalStop(cancel);
            }

            cache.onKernalStop();
        }

        List<? extends GridCacheSharedManager<?, ?>> sharedMgrs = sharedCtx.managers();

        for (ListIterator<? extends GridCacheSharedManager<?, ?>> it = sharedMgrs.listIterator(sharedMgrs.size());
            it.hasPrevious();) {
            GridCacheSharedManager<?, ?> mgr = it.previous();

            mgr.onKernalStop(cancel);
        }
    }

    /** {@inheritDoc} */
    @SuppressWarnings("unchecked")
    @Override public void stop(boolean cancel) throws IgniteCheckedException {
        if (ctx.config().isDaemon())
            return;

        for (GridCacheAdapter<?, ?> cache : stopSeq) {
            cache.stop();

            GridCacheContext ctx = cache.context();

            if (isNearEnabled(ctx)) {
                GridDhtCacheAdapter dht = ctx.near().dht();

                // Check whether dht cache has been started.
                if (dht != null) {
                    dht.stop();

                    GridCacheContext<?, ?> dhtCtx = dht.context();

                    List<GridCacheManager> dhtMgrs = dhtManagers(dhtCtx);

                    for (ListIterator<GridCacheManager> it = dhtMgrs.listIterator(dhtMgrs.size()); it.hasPrevious();) {
                        GridCacheManager mgr = it.previous();

                        mgr.stop(cancel);
                    }
                }
            }

            List<GridCacheManager> mgrs = ctx.managers();

            Collection<GridCacheManager> excludes = dhtExcludes(ctx);

            // Reverse order.
            for (ListIterator<GridCacheManager> it = mgrs.listIterator(mgrs.size()); it.hasPrevious();) {
                GridCacheManager mgr = it.previous();

                if (!excludes.contains(mgr))
                    mgr.stop(cancel);
            }

            U.stopLifecycleAware(log, lifecycleAwares(cache.configuration(), ctx.jta().tmLookup(),
                ctx.store().configuredStore()));

            if (log.isInfoEnabled())
                log.info("Stopped cache: " + cache.name());

            cleanup(ctx);
        }

        List<? extends GridCacheSharedManager<?, ?>> mgrs = sharedCtx.managers();

        for (ListIterator<? extends GridCacheSharedManager<?, ?>> it = mgrs.listIterator(mgrs.size()); it.hasPrevious();) {
            GridCacheSharedManager<?, ?> mgr = it.previous();

            mgr.stop(cancel);
        }

        sharedCtx.cleanup();

        if (log.isDebugEnabled())
            log.debug("Stopped cache processor.");
    }

    /**
     * Gets preload finish future for preload-ordered cache with given order. I.e. will get compound preload future
     * with maximum order less than {@code order}.
     *
     * @param order Cache order.
     * @return Compound preload future or {@code null} if order is minimal order found.
     */
    @Nullable public IgniteInternalFuture<?> orderedPreloadFuture(int order) {
        Map.Entry<Integer, IgniteInternalFuture<?>> entry = preloadFuts.lowerEntry(order);

        return entry == null ? null : entry.getValue();
    }

    /**
     * @param spaceName Space name.
     * @param keyBytes Key bytes.
     */
    @SuppressWarnings( {"unchecked"})
    public void onEvictFromSwap(String spaceName, byte[] keyBytes) {
        assert spaceName != null;
        assert keyBytes != null;

        /*
         * NOTE: this method should not have any synchronization because
         * it is called from synchronization block within Swap SPI.
         */

        GridCacheAdapter cache = caches.get(CU.cacheNameForSwapSpaceName(spaceName));

        assert cache != null : "Failed to resolve cache name for swap space name: " + spaceName;

        GridCacheContext cctx = cache.configuration().getCacheMode() == PARTITIONED ?
            ((GridNearCacheAdapter<?, ?>)cache).dht().context() : cache.context();

        if (spaceName.equals(CU.swapSpaceName(cctx))) {
            GridCacheQueryManager qryMgr = cctx.queries();

            if (qryMgr != null) {
                try {
                    Object key = cctx.marshaller().unmarshal(keyBytes, cctx.shared().deploy().globalLoader());

                    qryMgr.remove(key, keyBytes);
                }
                catch (IgniteCheckedException e) {
                    U.error(log, "Failed to unmarshal key evicted from swap [swapSpaceName=" + spaceName + ']', e);
                }
            }
        }
    }

    /**
     * @param cfg Cache configuration.
     * @return Query manager.
     */
    private GridCacheQueryManager queryManager(CacheConfiguration cfg) {
        return cfg.getCacheMode() == LOCAL ? new GridCacheLocalQueryManager() : new GridCacheDistributedQueryManager();
    }

    /**
     * @return Last data version.
     */
    public long lastDataVersion() {
        long max = 0;

        for (GridCacheAdapter<?, ?> cache : caches.values()) {
            GridCacheContext<?, ?> ctx = cache.context();

            if (ctx.versions().last().order() > max)
                max = ctx.versions().last().order();

            if (ctx.isNear()) {
                ctx = ctx.near().dht().context();

                if (ctx.versions().last().order() > max)
                    max = ctx.versions().last().order();
            }
        }

        assert caches.isEmpty() || max > 0;

        return max;
    }

    /**
     * @param <K> type of keys.
     * @param <V> type of values.
     * @return Default cache.
     */
    public <K, V> GridCache<K, V> cache() {
        return cache(null);
    }

    /**
     * @param name Cache name.
     * @param <K> type of keys.
     * @param <V> type of values.
     * @return Cache instance for given name.
     */
    @SuppressWarnings("unchecked")
    public <K, V> GridCache<K, V> cache(@Nullable String name) {
        if (log.isDebugEnabled())
            log.debug("Getting cache for name: " + name);

        return (GridCache<K, V>)proxies.get(name);
    }

    /**
     * @return All configured cache instances.
     */
    public Collection<GridCache<?, ?>> caches() {
        return proxies.values();
    }

    /**
     * @param <K> type of keys.
     * @param <V> type of values.
     * @return Default cache.
     */
    public <K, V> GridCache<K, V> publicCache() {
        return publicCache(null);
    }

    /**
     * @return Marshaller system cache.
     */
    public GridCacheAdapter<Integer, String> marshallerCache() {
        return internalCache(CU.MARSH_CACHE_NAME);
    }

    /**
     * Gets utility cache.
     *
     * @param keyCls Key class.
     * @param valCls Value class.
     * @return Projection over utility cache.
     */
    public <K extends GridCacheUtilityKey, V> GridCacheProjectionEx<K, V> utilityCache(Class<K> keyCls, Class<V> valCls) {
        return (GridCacheProjectionEx<K, V>)cache(CU.UTILITY_CACHE_NAME).projection(keyCls, valCls);
    }

    /**
     * Gets utility cache.
     *
     * @return Utility cache.
     */
    public <K, V> GridCacheAdapter<K, V> utilityCache() {
        return internalCache(CU.UTILITY_CACHE_NAME);
    }

    /**
     * Gets utility cache for atomic data structures.
     *
     * @return Utility cache for atomic data structures.
     */
    public <K, V> GridCache<K, V> atomicsCache() {
        return cache(CU.ATOMICS_CACHE_NAME);
    }

    /**
     * @param name Cache name.
     * @param <K> type of keys.
     * @param <V> type of values.
     * @return Cache instance for given name.
     */
    @SuppressWarnings("unchecked")
    public <K, V> GridCache<K, V> publicCache(@Nullable String name) {
        if (log.isDebugEnabled())
            log.debug("Getting public cache for name: " + name);

        if (sysCaches.contains(name))
            throw new IllegalStateException("Failed to get cache because it is system cache: " + name);

        GridCache<K, V> cache = (GridCache<K, V>)publicProxies.get(name);

        if (cache == null)
            throw new IllegalArgumentException("Cache is not configured: " + name);

        return cache;
    }

    /**
     * @param name Cache name.
     * @param <K> type of keys.
     * @param <V> type of values.
     * @return Cache instance for given name.
     */
    @SuppressWarnings("unchecked")
    public <K, V> IgniteCache<K, V> publicJCache(@Nullable String name) {
        if (log.isDebugEnabled())
            log.debug("Getting public cache for name: " + name);

        if (sysCaches.contains(name))
            throw new IllegalStateException("Failed to get cache because it is system cache: " + name);

        IgniteCache<K,V> cache = (IgniteCache<K, V>)jCacheProxies.get(name);

        if (cache == null)
            throw new IllegalArgumentException("Cache is not configured: " + name);

        return cache;
    }

    /**
     * @param name Cache name.
     * @return Cache instance for given name.
     */
    @SuppressWarnings("unchecked")
    public <K, V> IgniteCacheProxy<K, V> jcache(@Nullable String name) {
        IgniteCacheProxy<K, V> cache = (IgniteCacheProxy<K, V>)jCacheProxies.get(name);

        if (cache == null)
            throw new IllegalArgumentException("Cache is not configured: " + name);

        return cache;
    }

    /**
     * @return All configured public cache instances.
     */
    public Collection<GridCache<?, ?>> publicCaches() {
        return publicProxies.values();
    }

    /**
     * @param <K> type of keys.
     * @param <V> type of values.
     * @return Default cache.
     */
    public <K, V> GridCacheAdapter<K, V> internalCache() {
        return internalCache(null);
    }

    /**
     * @param name Cache name.
     * @param <K> type of keys.
     * @param <V> type of values.
     * @return Cache instance for given name.
     */
    @SuppressWarnings("unchecked")
    public <K, V> GridCacheAdapter<K, V> internalCache(@Nullable String name) {
        if (log.isDebugEnabled())
            log.debug("Getting internal cache adapter: " + name);

        return (GridCacheAdapter<K, V>)caches.get(name);
    }

    /**
     * Cancel all user operations.
     */
    public void cancelUserOperations() {
        for (GridCacheAdapter<?, ?> cache : caches.values())
            cache.ctx.mvcc().cancelClientFutures();
    }

    /**
     * @return All internal cache instances.
     */
    public Collection<GridCacheAdapter<?, ?>> internalCaches() {
        return caches.values();
    }

    /**
     * @param name Cache name.
     * @return {@code True} if specified cache is system, {@code false} otherwise.
     */
    public boolean systemCache(@Nullable String name) {
        return sysCaches.contains(name);
    }

    /** {@inheritDoc} */
    @Override public void printMemoryStats() {
        X.println(">>> ");

        for (GridCacheAdapter c : caches.values()) {
            X.println(">>> Cache memory stats [grid=" + ctx.gridName() + ", cache=" + c.name() + ']');

            c.context().printMemoryStats();
        }
    }

    /**
     * Callback invoked by deployment manager for whenever a class loader
     * gets undeployed.
     *
     * @param ldr Class loader.
     */
    public void onUndeployed(ClassLoader ldr) {
        if (!ctx.isStopping())
            for (GridCacheAdapter<?, ?> cache : caches.values())
                cache.onUndeploy(ldr);
    }

    /**
     * @return Shared context.
     */
    public <K, V> GridCacheSharedContext<K, V> context() {
        return (GridCacheSharedContext<K, V>)sharedCtx;
    }

    /**
     * @return Transactions interface implementation.
     */
    public IgniteTransactionsEx transactions() {
        return transactions;
    }

    /**
     * Registers MBean for cache components.
     *
     * @param o Cache component.
     * @param cacheName Cache name.
     * @param near Near flag.
     * @throws IgniteCheckedException If registration failed.
     */
    @SuppressWarnings("unchecked")
    private void registerMbean(Object o, @Nullable String cacheName, boolean near)
        throws IgniteCheckedException {
        assert o != null;

        MBeanServer srvr = ctx.config().getMBeanServer();

        assert srvr != null;

        cacheName = U.maskName(cacheName);

        cacheName = near ? cacheName + "-near" : cacheName;

        for (Class<?> itf : o.getClass().getInterfaces()) {
            if (itf.getName().endsWith("MBean")) {
                try {
                    U.registerCacheMBean(srvr, ctx.gridName(), cacheName, o.getClass().getName(), o,
                        (Class<Object>)itf);
                }
                catch (JMException e) {
                    throw new IgniteCheckedException("Failed to register MBean for component: " + o, e);
                }

                break;
            }
        }
    }

    /**
     * Unregisters MBean for cache components.
     *
     * @param o Cache component.
     * @param cacheName Cache name.
     * @param near Near flag.
     */
    private void unregisterMbean(Object o, @Nullable String cacheName, boolean near) {
        assert o != null;

        MBeanServer srvr = ctx.config().getMBeanServer();

        assert srvr != null;

        cacheName = U.maskName(cacheName);

        cacheName = near ? cacheName + "-near" : cacheName;

        for (Class<?> itf : o.getClass().getInterfaces()) {
            if (itf.getName().endsWith("MBean")) {
                try {
                    srvr.unregisterMBean(U.makeCacheMBeanName(ctx.gridName(), cacheName, o.getClass().getName()));
                }
                catch (JMException e) {
                    U.error(log, "Failed to unregister MBean for component: " + o, e);
                }

                break;
            }
        }
    }

    /**
     * @param ccfg Cache configuration.
     * @param objs Extra components.
     * @return Components provided in cache configuration which can implement {@link LifecycleAware} interface.
     */
    private Iterable<Object> lifecycleAwares(CacheConfiguration ccfg, Object...objs) {
        Collection<Object> ret = new ArrayList<>(7 + objs.length);

        ret.add(ccfg.getAffinity());
        ret.add(ccfg.getAffinityMapper());
        ret.add(ccfg.getEvictionFilter());
        ret.add(ccfg.getEvictionPolicy());
        ret.add(ccfg.getNearEvictionPolicy());
        ret.add(ccfg.getInterceptor());

        Collections.addAll(ret, objs);

        return ret;
    }

    /**
     *
     */
    private static class LocalAffinityFunction implements CacheAffinityFunction {
        /** */
        private static final long serialVersionUID = 0L;

        /** {@inheritDoc} */
        @Override public List<List<ClusterNode>> assignPartitions(CacheAffinityFunctionContext affCtx) {
            ClusterNode locNode = null;

            for (ClusterNode n : affCtx.currentTopologySnapshot()) {
                if (n.isLocal()) {
                    locNode = n;

                    break;
                }
            }

            if (locNode == null)
                throw new IgniteException("Local node is not included into affinity nodes for 'LOCAL' cache");

            List<List<ClusterNode>> res = new ArrayList<>(partitions());

            for (int part = 0; part < partitions(); part++)
                res.add(Collections.singletonList(locNode));

            return Collections.unmodifiableList(res);
        }

        /** {@inheritDoc} */
        @Override public void reset() {
            // No-op.
        }

        /** {@inheritDoc} */
        @Override public int partitions() {
            return 1;
        }

        /** {@inheritDoc} */
        @Override public int partition(Object key) {
            return 0;
        }

        /** {@inheritDoc} */
        @Override public void removeNode(UUID nodeId) {
            // No-op.
        }
    }
}
<|MERGE_RESOLUTION|>--- conflicted
+++ resolved
@@ -902,39 +902,37 @@
 
         transactions = new IgniteTransactionsImpl(sharedCtx);
 
-<<<<<<< HEAD
+        if (!(ctx.isDaemon() || F.isEmpty(ctx.config().getCacheConfiguration()))) {
+            GridCacheAttributes[] attrVals = new GridCacheAttributes[ctx.config().getCacheConfiguration().length];
+
+            Map<String, String> interceptors = new HashMap<>();
+
+            int i = 0;
+
+            for (CacheConfiguration cfg : ctx.config().getCacheConfiguration()) {
+                assert caches.containsKey(cfg.getName()) : cfg.getName();
+
+                GridCacheContext ctx = caches.get(cfg.getName()).context();
+
+                attrVals[i++] = new GridCacheAttributes(cfg, ctx.store().configuredStore());
+
+                if (cfg.getInterceptor() != null)
+                    interceptors.put(cfg.getName(), cfg.getInterceptor().getClass().getName());
+            }
+
+            ctx.addNodeAttribute(ATTR_CACHE, attrVals);
+
+            ctx.addNodeAttribute(ATTR_TX_CONFIG, ctx.config().getTransactionConfiguration());
+
+            if (!interceptors.isEmpty())
+                ctx.addNodeAttribute(ATTR_CACHE_INTERCEPTORS, interceptors);
+        }
+
         marshallerCache().context().preloader().syncFuture().listenAsync(new CI1<IgniteInternalFuture<?>>() {
             @Override public void apply(IgniteInternalFuture<?> f) {
                 ctx.marshallerContext().onMarshallerCacheReady(ctx);
             }
         });
-=======
-        if (!(ctx.isDaemon() || F.isEmpty(ctx.config().getCacheConfiguration()))) {
-            GridCacheAttributes[] attrVals = new GridCacheAttributes[ctx.config().getCacheConfiguration().length];
-
-            Map<String, String> interceptors = new HashMap<>();
-
-            int i = 0;
-
-            for (CacheConfiguration cfg : ctx.config().getCacheConfiguration()) {
-                assert caches.containsKey(cfg.getName()) : cfg.getName();
-
-                GridCacheContext ctx = caches.get(cfg.getName()).context();
-
-                attrVals[i++] = new GridCacheAttributes(cfg, ctx.store().configuredStore());
-
-                if (cfg.getInterceptor() != null)
-                    interceptors.put(cfg.getName(), cfg.getInterceptor().getClass().getName());
-            }
-
-            ctx.addNodeAttribute(ATTR_CACHE, attrVals);
-
-            ctx.addNodeAttribute(ATTR_TX_CONFIG, ctx.config().getTransactionConfiguration());
-
-            if (!interceptors.isEmpty())
-                ctx.addNodeAttribute(ATTR_CACHE_INTERCEPTORS, interceptors);
-        }
->>>>>>> d3a3a3e5
 
         if (log.isDebugEnabled())
             log.debug("Started cache processor.");
