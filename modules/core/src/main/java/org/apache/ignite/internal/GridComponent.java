--- conflicted
+++ resolved
@@ -92,11 +92,7 @@
      * @param topVer New topology version (equals to joining node order).
      * @param data Discovery data object or {@code null} if nothing was
      */
-<<<<<<< HEAD
-    public void onDiscoveryDataReceived(UUID joiningNodeId, UUID rmtNodeId, long topVer, Object data);
-=======
-    public void onDiscoveryDataReceived(UUID joiningNodeId, UUID rmtNodeId, Serializable data);
->>>>>>> df1fbef1
+    public void onDiscoveryDataReceived(UUID joiningNodeId, UUID rmtNodeId, long topVer, Serializable data);
 
     /**
      * Prints memory statistics (sizes of internal structures, etc.).
