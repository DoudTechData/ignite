/*
 * Licensed to the Apache Software Foundation (ASF) under one or more
 * contributor license agreements.  See the NOTICE file distributed with
 * this work for additional information regarding copyright ownership.
 * The ASF licenses this file to You under the Apache License, Version 2.0
 * (the "License"); you may not use this file except in compliance with
 * the License.  You may obtain a copy of the License at
 *
 *      http://www.apache.org/licenses/LICENSE-2.0
 *
 * Unless required by applicable law or agreed to in writing, software
 * distributed under the License is distributed on an "AS IS" BASIS,
 * WITHOUT WARRANTIES OR CONDITIONS OF ANY KIND, either express or implied.
 * See the License for the specific language governing permissions and
 * limitations under the License.
 */

package org.apache.ignite.internal.processors.cache;

import java.nio.ByteBuffer;
import java.util.Collection;
import java.util.Collections;
import java.util.UUID;
import java.util.concurrent.atomic.AtomicReference;
import javax.cache.Cache;
import javax.cache.expiry.ExpiryPolicy;
import javax.cache.processor.EntryProcessor;
import javax.cache.processor.EntryProcessorResult;
import org.apache.ignite.IgniteCache;
import org.apache.ignite.IgniteCheckedException;
import org.apache.ignite.IgniteException;
import org.apache.ignite.IgniteLogger;
import org.apache.ignite.cache.CacheAtomicWriteOrderMode;
import org.apache.ignite.cache.CacheMemoryMode;
import org.apache.ignite.cache.eviction.EvictableEntry;
import org.apache.ignite.internal.managers.deployment.GridDeploymentInfo;
import org.apache.ignite.internal.managers.deployment.GridDeploymentInfoBean;
import org.apache.ignite.internal.processors.affinity.AffinityTopologyVersion;
import org.apache.ignite.internal.processors.cache.distributed.dht.GridDhtCacheEntry;
import org.apache.ignite.internal.processors.cache.distributed.dht.GridDhtLocalPartition;
import org.apache.ignite.internal.processors.cache.distributed.near.GridNearCacheEntry;
import org.apache.ignite.internal.processors.cache.extras.GridCacheEntryExtras;
import org.apache.ignite.internal.processors.cache.extras.GridCacheMvccEntryExtras;
import org.apache.ignite.internal.processors.cache.extras.GridCacheObsoleteEntryExtras;
import org.apache.ignite.internal.processors.cache.extras.GridCacheTtlEntryExtras;
import org.apache.ignite.internal.processors.cache.query.GridCacheQueryManager;
import org.apache.ignite.internal.processors.cache.transactions.IgniteInternalTx;
import org.apache.ignite.internal.processors.cache.transactions.IgniteTxEntry;
import org.apache.ignite.internal.processors.cache.transactions.IgniteTxKey;
import org.apache.ignite.internal.processors.cache.transactions.IgniteTxLocalAdapter;
import org.apache.ignite.internal.processors.cache.version.GridCachePlainVersionedEntry;
import org.apache.ignite.internal.processors.cache.version.GridCacheVersion;
import org.apache.ignite.internal.processors.cache.version.GridCacheVersionConflictContext;
import org.apache.ignite.internal.processors.cache.version.GridCacheVersionEx;
import org.apache.ignite.internal.processors.cache.version.GridCacheVersionedEntryEx;
import org.apache.ignite.internal.processors.dr.GridDrType;
import org.apache.ignite.internal.util.lang.GridClosureException;
import org.apache.ignite.internal.util.lang.GridMetadataAwareAdapter;
import org.apache.ignite.internal.util.lang.GridTuple;
import org.apache.ignite.internal.util.lang.GridTuple3;
import org.apache.ignite.internal.util.offheap.unsafe.GridUnsafeMemory;
import org.apache.ignite.internal.util.tostring.GridToStringExclude;
import org.apache.ignite.internal.util.tostring.GridToStringInclude;
import org.apache.ignite.internal.util.typedef.F;
import org.apache.ignite.internal.util.typedef.T2;
import org.apache.ignite.internal.util.typedef.T3;
import org.apache.ignite.internal.util.typedef.internal.CU;
import org.apache.ignite.internal.util.typedef.internal.S;
import org.apache.ignite.internal.util.typedef.internal.U;
import org.apache.ignite.lang.IgniteBiTuple;
import org.apache.ignite.lang.IgniteUuid;
import org.jetbrains.annotations.Nullable;

import static org.apache.ignite.events.EventType.EVT_CACHE_OBJECT_EXPIRED;
import static org.apache.ignite.events.EventType.EVT_CACHE_OBJECT_PUT;
import static org.apache.ignite.events.EventType.EVT_CACHE_OBJECT_READ;
import static org.apache.ignite.events.EventType.EVT_CACHE_OBJECT_REMOVED;
import static org.apache.ignite.internal.processors.dr.GridDrType.DR_NONE;

/**
 * Adapter for cache entry.
 */
@SuppressWarnings({
    "NonPrivateFieldAccessedInSynchronizedContext", "TooBroadScope", "FieldAccessedSynchronizedAndUnsynchronized"})
public abstract class GridCacheMapEntry extends GridMetadataAwareAdapter implements GridCacheEntryEx {
    /** */
    private static final byte IS_DELETED_MASK = 0x01;

    /** */
    private static final byte IS_UNSWAPPED_MASK = 0x02;

    /** */
    private static final byte IS_OFFHEAP_PTR_MASK = 0x04;

    /** */
    public static final GridCacheAtomicVersionComparator ATOMIC_VER_COMPARATOR = new GridCacheAtomicVersionComparator();

    /**
     * NOTE
     * ====
     * Make sure to recalculate this value any time when adding or removing fields from entry.
     * The size should be count as follows:
     * <ul>
     * <li>Primitives: byte/boolean = 1, short = 2, int/float = 4, long/double = 8</li>
     * <li>References: 8 each</li>
     * <li>Each nested object should be analyzed in the same way as above.</li>
     * </ul>
     */
    // 7 * 8 /*references*/  + 2 * 8 /*long*/  + 1 * 4 /*int*/ + 1 * 1 /*byte*/ + array at parent = 85
    private static final int SIZE_OVERHEAD = 85 /*entry*/ + 32 /* version */ + 4 * 7 /* key + val */;

    /** Static logger to avoid re-creation. Made static for test purpose. */
    protected static final AtomicReference<IgniteLogger> logRef = new AtomicReference<>();

    /** Logger. */
    protected static volatile IgniteLogger log;

    /** Cache registry. */
    @GridToStringExclude
    protected final GridCacheContext<?, ?> cctx;

    /** Key. */
    @GridToStringInclude
    protected final KeyCacheObject key;

    /** Value. */
    @GridToStringInclude
    protected CacheObject val;

    /** Start version. */
    @GridToStringInclude
    protected final long startVer;

    /** Version. */
    @GridToStringInclude
    protected GridCacheVersion ver;

    /** Next entry in the linked list. */
    @GridToStringExclude
    private volatile GridCacheMapEntry next0;

    /** Next entry in the linked list. */
    @GridToStringExclude
    private volatile GridCacheMapEntry next1;

    /** Key hash code. */
    @GridToStringInclude
    private final int hash;

    /** Extras */
    @GridToStringInclude
    private GridCacheEntryExtras extras;

    /**
     * Flags:
     * <ul>
     *     <li>Deleted flag - mask {@link #IS_DELETED_MASK}</li>
     *     <li>Unswapped flag - mask {@link #IS_UNSWAPPED_MASK}</li>
     * </ul>
     */
    @GridToStringInclude
    protected byte flags;

    /**
     * @param cctx Cache context.
     * @param key Cache key.
     * @param hash Key hash value.
     * @param val Entry value.
     * @param next Next entry in the linked list.
     * @param hdrId Header id.
     */
    protected GridCacheMapEntry(GridCacheContext<?, ?> cctx,
        KeyCacheObject key,
        int hash,
        CacheObject val,
        GridCacheMapEntry next,
        int hdrId)
    {
        if (log == null)
            log = U.logger(cctx.kernalContext(), logRef, GridCacheMapEntry.class);

        key = (KeyCacheObject)cctx.kernalContext().cacheObjects().prepareForCache(key, cctx);

        assert key != null;

        this.key = key;
        this.hash = hash;
        this.cctx = cctx;

        val = cctx.kernalContext().cacheObjects().prepareForCache(val, cctx);

        synchronized (this) {
            value(val);
        }

        next(hdrId, next);

        ver = cctx.versions().next();

        startVer = ver.order();
    }

    /** {@inheritDoc} */
    @Override public long startVersion() {
        return startVer;
    }

    /**
     * Sets entry value. If off-heap value storage is enabled, will serialize value to off-heap.
     *
     * @param val Value to store.
     */
    protected void value(@Nullable CacheObject val) {
        assert Thread.holdsLock(this);

        // In case we deal with IGFS cache, count updated data
        if (cctx.cache().isIgfsDataCache() &&
            cctx.kernalContext().igfsHelper().isIgfsBlockKey(key.value(cctx.cacheObjectContext(), false))) {
            int newSize = valueLength0(val, null);
            int oldSize = valueLength0(this.val, (this.val == null && hasOffHeapPointer()) ? valueBytes0() : null);

            int delta = newSize - oldSize;

            if (delta != 0 && !cctx.isNear())
                cctx.cache().onIgfsDataSizeChanged(delta);
        }

        if (!isOffHeapValuesOnly()) {
            this.val = val;

            offHeapPointer(0);
        }
        else {
            try {
                if (cctx.kernalContext().config().isPeerClassLoadingEnabled()) {
                    Object val0 = null;

                    if (val != null && val.type() != CacheObject.TYPE_BYTE_ARR) {
                        val0 = cctx.cacheObjects().unmarshal(cctx.cacheObjectContext(),
                            val.valueBytes(cctx.cacheObjectContext()), cctx.deploy().globalLoader());

                        if (val0 != null)
                            cctx.gridDeploy().deploy(val0.getClass(), val0.getClass().getClassLoader());
                    }

                    if (U.p2pLoader(val0)) {
                        cctx.deploy().addDeploymentContext(
                            new GridDeploymentInfoBean((GridDeploymentInfo)val0.getClass().getClassLoader()));
                    }
                }

                GridUnsafeMemory mem = cctx.unsafeMemory();

                assert mem != null;

                if (val != null) {
                    byte type = val.type();

                    offHeapPointer(mem.putOffHeap(offHeapPointer(), val.valueBytes(cctx.cacheObjectContext()), type));
                }
                else {
                    mem.removeOffHeap(offHeapPointer());

                    offHeapPointer(0);
                }
            }
            catch (IgniteCheckedException e) {
                U.error(log, "Failed to deserialize value [entry=" + this + ", val=" + val + ']');

                throw new IgniteException(e);
            }
        }
    }

    /**
     * Isolated method to get length of IGFS block.
     *
     * @param val Value.
     * @param valBytes Value bytes.
     * @return Length of value.
     */
    private int valueLength0(@Nullable CacheObject val, @Nullable IgniteBiTuple<byte[], Byte> valBytes) {
        byte[] bytes = val != null ? (byte[])val.value(cctx.cacheObjectContext(), false) : null;

        if (bytes != null)
            return bytes.length;

        if (valBytes == null)
            return 0;

        return valBytes.get1().length - (((valBytes.get2() == CacheObject.TYPE_BYTE_ARR) ? 0 : 6));
    }

    /**
     * @return Value bytes.
     */
    protected CacheObject valueBytesUnlocked() {
        assert Thread.holdsLock(this);

        CacheObject val0 = val;

        if (val0 == null && hasOffHeapPointer()) {
            IgniteBiTuple<byte[], Byte> t = valueBytes0();

            return cctx.cacheObjects().toCacheObject(cctx.cacheObjectContext(), t.get2(), t.get1());
        }

        return val0;
    }

    /** {@inheritDoc} */
    @Override public int memorySize() throws IgniteCheckedException {
        byte[] kb;
        byte[] vb = null;

        int extrasSize;

        synchronized (this) {
            key.prepareMarshal(cctx.cacheObjectContext());

            kb = key.valueBytes(cctx.cacheObjectContext());

            if (val != null) {
                val.prepareMarshal(cctx.cacheObjectContext());

                vb = val.valueBytes(cctx.cacheObjectContext());
            }

            extrasSize = extrasSize();
        }

        return SIZE_OVERHEAD + extrasSize + kb.length + (vb == null ? 1 : vb.length);
    }

    /** {@inheritDoc} */
    @Override public boolean isInternal() {
        return key.internal();
    }

    /** {@inheritDoc} */
    @Override public boolean isDht() {
        return false;
    }

    /** {@inheritDoc} */
    @Override public boolean isLocal() {
        return false;
    }

    /** {@inheritDoc} */
    @Override public boolean isNear() {
        return false;
    }

    /** {@inheritDoc} */
    @Override public boolean isReplicated() {
        return false;
    }

    /** {@inheritDoc} */
    @Override public boolean detached() {
        return false;
    }

    /** {@inheritDoc} */
    @Override public <K, V> GridCacheContext<K, V> context() {
        return (GridCacheContext<K, V>)cctx;
    }

    /** {@inheritDoc} */
    @Override public boolean isNew() throws GridCacheEntryRemovedException {
        assert Thread.holdsLock(this);

        checkObsolete();

        return isStartVersion();
    }

    /** {@inheritDoc} */
    @Override public synchronized boolean isNewLocked() throws GridCacheEntryRemovedException {
        checkObsolete();

        return isStartVersion();
    }

    /**
     * @return {@code True} if start version.
     */
    public boolean isStartVersion() {
        return ver.nodeOrder() == cctx.localNode().order() && ver.order() == startVer;
    }

    /** {@inheritDoc} */
    @Override public boolean valid(AffinityTopologyVersion topVer) {
        return true;
    }

    /** {@inheritDoc} */
    @Override public int partition() {
        return 0;
    }

    /** {@inheritDoc} */
    @Override public boolean partitionValid() {
        return true;
    }

    /** {@inheritDoc} */
    @Nullable @Override public GridCacheEntryInfo info() {
        GridCacheEntryInfo info = null;

        long time = U.currentTimeMillis();

        synchronized (this) {
            if (!obsolete()) {
                info = new GridCacheEntryInfo();

                info.key(key);
                info.cacheId(cctx.cacheId());

                long expireTime = expireTimeExtras();

                boolean expired = expireTime != 0 && expireTime <= time;

                info.ttl(ttlExtras());
                info.expireTime(expireTime);
                info.version(ver);
                info.setNew(isStartVersion());
                info.setDeleted(deletedUnlocked());

                if (!expired)
                    info.value(valueBytesUnlocked());
            }
        }

        return info;
    }

    /** {@inheritDoc} */
    @Override public boolean offheapSwapEvict(byte[] entry, GridCacheVersion evictVer, GridCacheVersion obsoleteVer)
        throws IgniteCheckedException, GridCacheEntryRemovedException {
        assert cctx.swap().swapEnabled() && cctx.swap().offHeapEnabled() : this;

        boolean obsolete;

        synchronized (this) {
            checkObsolete();

            if (hasReaders() || !isStartVersion())
                return false;

            GridCacheMvcc mvcc = mvccExtras();

            if (mvcc != null && !mvcc.isEmpty(obsoleteVer))
                return false;

            if (cctx.swap().offheapSwapEvict(key, entry, partition(), evictVer)) {
                assert !hasValueUnlocked() : this;

                obsolete = markObsolete0(obsoleteVer, false, null);

                assert obsolete : this;
            }
            else
                obsolete = false;
        }

        if (obsolete)
            onMarkedObsolete();

        return obsolete;
    }

    /** {@inheritDoc} */
    @Override public CacheObject unswap() throws IgniteCheckedException, GridCacheEntryRemovedException {
        return unswap(true);
    }

    /**
     * Unswaps an entry.
     *
     * @param needVal If {@code false} then do not to deserialize value during unswap.
     * @return Value.
     * @throws IgniteCheckedException If failed.
     */
    @Nullable @Override public CacheObject unswap(boolean needVal)
        throws IgniteCheckedException, GridCacheEntryRemovedException {
        boolean swapEnabled = cctx.swap().swapEnabled();

        if (!swapEnabled && !cctx.isOffHeapEnabled())
            return null;

        synchronized (this) {
            checkObsolete();

            if (isStartVersion() && ((flags & IS_UNSWAPPED_MASK) == 0)) {
                GridCacheSwapEntry e;

                if (cctx.offheapTiered()) {
                    e = cctx.swap().readOffheapPointer(this);

                    if (e != null) {
                        if (e.offheapPointer() > 0) {
                            offHeapPointer(e.offheapPointer());

                            flags |= IS_OFFHEAP_PTR_MASK;

                            if (needVal) {
                                CacheObject val = cctx.fromOffheap(offHeapPointer(), false);

                                e.value(val);
                            }
                        }
                        else // Read from swap.
                            offHeapPointer(0);
                    }
                }
                else
                    e = detached() ? cctx.swap().read(this, true, true, true, false) : cctx.swap().readAndRemove(this);

                if (log.isDebugEnabled())
                    log.debug("Read swap entry [swapEntry=" + e + ", cacheEntry=" + this + ']');

                flags |= IS_UNSWAPPED_MASK;

                // If there is a value.
                if (e != null) {
                    long delta = e.expireTime() == 0 ? 0 : e.expireTime() - U.currentTimeMillis();

                    if (delta >= 0) {
                        CacheObject val = e.value();

                        val = cctx.kernalContext().cacheObjects().prepareForCache(val, cctx);

                        // Set unswapped value.
                        update(val, e.expireTime(), e.ttl(), e.version());

                        // Must update valPtr again since update() will reset it.
                        if (cctx.offheapTiered() && e.offheapPointer() > 0)
                            offHeapPointer(e.offheapPointer());

                        return val;
                    }
                    else
                        clearIndex(e.value());
                }
            }
        }

        return null;
    }

    /**
     * @throws IgniteCheckedException If failed.
     */
    private void swap() throws IgniteCheckedException {
        if (cctx.isSwapOrOffheapEnabled() && !deletedUnlocked() && hasValueUnlocked() && !detached()) {
            assert Thread.holdsLock(this);

            long expireTime = expireTimeExtras();

            if (expireTime > 0 && U.currentTimeMillis() >= expireTime) { // Don't swap entry if it's expired.
                // Entry might have been updated.
                if (cctx.offheapTiered()) {
                    cctx.swap().removeOffheap(key);

                    offHeapPointer(0);
                }

                return;
            }

            if (cctx.offheapTiered() && hasOffHeapPointer()) {
                if (log.isDebugEnabled())
                    log.debug("Value did not change, skip write swap entry: " + this);

                if (cctx.swap().offheapEvictionEnabled())
                    cctx.swap().enableOffheapEviction(key(), partition());

                return;
            }

            IgniteUuid valClsLdrId = null;
            IgniteUuid keyClsLdrId = null;

            if (cctx.kernalContext().config().isPeerClassLoadingEnabled()) {
                if (val != null) {
                    valClsLdrId = cctx.deploy().getClassLoaderId(
                        U.detectObjectClassLoader(val.value(cctx.cacheObjectContext(), false)));
                }

                keyClsLdrId = cctx.deploy().getClassLoaderId(
                    U.detectObjectClassLoader(key.value(cctx.cacheObjectContext(), false)));
            }

            IgniteBiTuple<byte[], Byte> valBytes = valueBytes0();

            cctx.swap().write(key(),
                ByteBuffer.wrap(valBytes.get1()),
                valBytes.get2(),
                ver,
                ttlExtras(),
                expireTime,
                keyClsLdrId,
                valClsLdrId);

            if (log.isDebugEnabled())
                log.debug("Wrote swap entry: " + this);
        }
    }

    /**
     * @return Value bytes and flag indicating whether value is byte array.
     */
    protected IgniteBiTuple<byte[], Byte> valueBytes0() {
        assert Thread.holdsLock(this);

        if (hasOffHeapPointer()) {
            assert isOffHeapValuesOnly() || cctx.offheapTiered();

            return cctx.unsafeMemory().get(offHeapPointer());
        }
        else {
            assert val != null;

            try {
                byte[] bytes = val.valueBytes(cctx.cacheObjectContext());

                return new IgniteBiTuple<>(bytes, val.type());
            }
            catch (IgniteCheckedException e) {
                throw new IgniteException(e);
            }
        }
    }

    /**
     * @throws IgniteCheckedException If failed.
     */
    protected final void releaseSwap() throws IgniteCheckedException {
        if (cctx.isSwapOrOffheapEnabled()) {
            synchronized (this) {
                cctx.swap().remove(key());
            }

            if (log.isDebugEnabled())
                log.debug("Removed swap entry [entry=" + this + ']');
        }
    }

    /**
     * @param tx Transaction.
     * @param key Key.
     * @param reload flag.
     * @param subjId Subject ID.
     * @param taskName Task name.
     * @return Read value.
     * @throws IgniteCheckedException If failed.
     */
    @SuppressWarnings({"RedundantTypeArguments"})
    @Nullable protected Object readThrough(@Nullable IgniteInternalTx tx, KeyCacheObject key, boolean reload, UUID subjId,
        String taskName) throws IgniteCheckedException {
        return cctx.store().load(tx, key);
    }

    /** {@inheritDoc} */
    @Nullable @Override public final CacheObject innerGet(@Nullable IgniteInternalTx tx,
        boolean readSwap,
        boolean readThrough,
        boolean failFast,
        boolean unmarshal,
        boolean updateMetrics,
        boolean evt,
        boolean tmp,
        UUID subjId,
        Object transformClo,
        String taskName,
        @Nullable IgniteCacheExpiryPolicy expirePlc)
        throws IgniteCheckedException, GridCacheEntryRemovedException {
        return (CacheObject)innerGet0(tx,
            readSwap,
            readThrough,
            evt,
            unmarshal,
            updateMetrics,
            tmp,
            subjId,
            transformClo,
            taskName,
            expirePlc,
            false);
    }

    /** {@inheritDoc} */
    @Nullable @Override public T2<CacheObject, GridCacheVersion> innerGetVersioned(
        IgniteInternalTx tx,
        boolean readSwap,
        boolean unmarshal,
        boolean updateMetrics,
        boolean evt,
        UUID subjId,
        Object transformClo,
        String taskName,
        @Nullable IgniteCacheExpiryPolicy expiryPlc)
        throws IgniteCheckedException, GridCacheEntryRemovedException {
        return (T2<CacheObject, GridCacheVersion>)innerGet0(tx,
            readSwap,
            false,
            evt,
            unmarshal,
            updateMetrics,
            false,
            subjId,
            transformClo,
            taskName,
            expiryPlc,
            true);
    }

    /** {@inheritDoc} */
    @SuppressWarnings({"unchecked", "RedundantTypeArguments", "TooBroadScope"})
    private Object innerGet0(IgniteInternalTx tx,
        boolean readSwap,
        boolean readThrough,
        boolean evt,
        boolean unmarshal,
        boolean updateMetrics,
        boolean tmp,
        UUID subjId,
        Object transformClo,
        String taskName,
        @Nullable IgniteCacheExpiryPolicy expiryPlc,
        boolean retVer)
        throws IgniteCheckedException, GridCacheEntryRemovedException {
        assert !(retVer && readThrough);

        // Disable read-through if there is no store.
        if (readThrough && !cctx.readThrough())
            readThrough = false;

        GridCacheMvccCandidate owner;

        CacheObject old;
        CacheObject ret = null;

        GridCacheVersion startVer;
        GridCacheVersion resVer = null;

        boolean expired = false;

        CacheObject expiredVal = null;

        boolean hasOldBytes;

        synchronized (this) {
            checkObsolete();

            // Cache version for optimistic check.
            startVer = ver;

            GridCacheMvcc mvcc = mvccExtras();

            owner = mvcc == null ? null : mvcc.anyOwner();

            double delta;

            long expireTime = expireTimeExtras();

            if (expireTime > 0) {
                delta = expireTime - U.currentTimeMillis();

                if (log.isDebugEnabled())
                    log.debug("Checked expiration time for entry [timeLeft=" + delta + ", entry=" + this + ']');

                if (delta <= 0)
                    expired = true;
            }

            CacheObject val = this.val;

            hasOldBytes = hasOffHeapPointer();

            if ((unmarshal || isOffHeapValuesOnly()) && !expired && val == null && hasOldBytes)
                val = rawGetOrUnmarshalUnlocked(tmp);

            boolean valid = valid(tx != null ? tx.topologyVersion() : cctx.affinity().affinityTopologyVersion());

            // Attempt to load from swap.
            if (val == null && !hasOldBytes && readSwap) {
                // Only promote when loading initial state.
                if (isNew() || !valid) {
                    // If this entry is already expired (expiration time was too low),
                    // we simply remove from swap and clear index.
                    if (expired) {
                        releaseSwap();

                        // Previous value is guaranteed to be null
                        clearIndex(null);
                    }
                    else {
                        // Read and remove swap entry.
                        if (tmp) {
                            unswap(false);

                            val = rawGetOrUnmarshalUnlocked(true);
                        }
                        else
                            val = unswap();

                        // Recalculate expiration after swap read.
                        if (expireTime > 0) {
                            delta = expireTime - U.currentTimeMillis();

                            if (log.isDebugEnabled())
                                log.debug("Checked expiration time for entry [timeLeft=" + delta +
                                    ", entry=" + this + ']');

                            if (delta <= 0)
                                expired = true;
                        }
                    }
                }
            }

            old = expired || !valid ? null : val;

            if (expired) {
                expiredVal = val;

                value(null);
            }

            if (old == null && !hasOldBytes) {
                if (updateMetrics && cctx.cache().configuration().isStatisticsEnabled())
                    cctx.cache().metrics0().onRead(false);
            }
            else {
                if (updateMetrics && cctx.cache().configuration().isStatisticsEnabled())
                    cctx.cache().metrics0().onRead(true);

                // Set retVal here for event notification.
                ret = old;
            }

            if (evt && expired) {
                if (cctx.events().isRecordable(EVT_CACHE_OBJECT_EXPIRED)) {
                    cctx.events().addEvent(partition(),
                        key,
                        tx,
                        owner,
                        EVT_CACHE_OBJECT_EXPIRED,
                        null,
                        false,
                        expiredVal,
                        expiredVal != null || hasOldBytes,
                        subjId,
                        null,
                        taskName);
                }

                cctx.continuousQueries().onEntryExpired(this, key, expiredVal);

                // No more notifications.
                evt = false;
            }

            if (evt && !expired && cctx.events().isRecordable(EVT_CACHE_OBJECT_READ)) {
                cctx.events().addEvent(partition(), key, tx, owner, EVT_CACHE_OBJECT_READ, ret, ret != null, old,
                    hasOldBytes || old != null, subjId,
                    transformClo != null ? transformClo.getClass().getName() : null, taskName);

                // No more notifications.
                evt = false;
            }

            if (ret != null && expiryPlc != null)
                updateTtl(expiryPlc);

            if (retVer) {
                resVer = isNear() ? ((GridNearCacheEntry)this).dhtVersion() : this.ver;

                if (resVer == null)
                    ret = null;
            }
        }

        if (ret != null)
            // If return value is consistent, then done.
            return retVer ? new T2<>(ret, resVer) : ret;

        boolean loadedFromStore = false;

        if (ret == null && readThrough) {
            IgniteInternalTx tx0 = null;

            if (tx != null && tx.local()) {
                if (cctx.isReplicated() || cctx.isColocated() || tx.near())
                    tx0 = tx;
                else if (tx.dht()) {
                    GridCacheVersion ver = tx.nearXidVersion();

                    tx0 = cctx.dht().near().context().tm().tx(ver);
                }
            }

            Object storeVal = readThrough(tx0, key, false, subjId, taskName);

            ret = cctx.toCacheObject(storeVal);

            loadedFromStore = true;
        }

        synchronized (this) {
            long ttl = ttlExtras();

            // If version matched, set value.
            if (startVer.equals(ver)) {
                if (ret != null) {
                    // Detach value before index update.
                    ret = cctx.kernalContext().cacheObjects().prepareForCache(ret, cctx);

                    GridCacheVersion nextVer = nextVersion();

                    CacheObject prevVal = rawGetOrUnmarshalUnlocked(false);

                    long expTime = CU.toExpireTime(ttl);

                    if (loadedFromStore)
                        // Update indexes before actual write to entry.
                        updateIndex(ret, expTime, nextVer, prevVal);

                    boolean hadValPtr = hasOffHeapPointer();

                    // Don't change version for read-through.
                    update(ret, expTime, ttl, nextVer);

                    if (hadValPtr && cctx.offheapTiered())
                        cctx.swap().removeOffheap(key);

                    if (cctx.deferredDelete() && deletedUnlocked() && !isInternal() && !detached())
                        deletedUnlocked(false);
                }

                if (evt && cctx.events().isRecordable(EVT_CACHE_OBJECT_READ))
                    cctx.events().addEvent(partition(), key, tx, owner, EVT_CACHE_OBJECT_READ, ret, ret != null,
                        old, hasOldBytes, subjId, transformClo != null ? transformClo.getClass().getName() : null,
                        taskName);
            }
        }

        assert ret == null || !retVer;

        return ret;
    }

    /** {@inheritDoc} */
    @SuppressWarnings({"unchecked", "TooBroadScope"})
    @Nullable @Override public final CacheObject innerReload()
        throws IgniteCheckedException, GridCacheEntryRemovedException {
        CU.checkStore(cctx);

        GridCacheVersion startVer;

        boolean wasNew;

        synchronized (this) {
            checkObsolete();

            // Cache version for optimistic check.
            startVer = ver;

            wasNew = isNew();
        }

        String taskName = cctx.kernalContext().job().currentTaskName();

        // Check before load.
        CacheObject ret = cctx.toCacheObject(readThrough(null, key, true, cctx.localNodeId(), taskName));

        boolean touch = false;

        try {
            synchronized (this) {
                long ttl = ttlExtras();

                // Generate new version.
                GridCacheVersion nextVer = cctx.versions().nextForLoad(ver);

                // If entry was loaded during read step.
                if (wasNew && !isNew())
                    // Map size was updated on entry creation.
                    return ret;

                // If version matched, set value.
                if (startVer.equals(ver)) {
                    releaseSwap();

                    CacheObject old = rawGetOrUnmarshalUnlocked(false);

                    long expTime = CU.toExpireTime(ttl);

                    // Detach value before index update.
                    ret = cctx.kernalContext().cacheObjects().prepareForCache(ret, cctx);

                    // Update indexes.
                    if (ret != null) {
                        updateIndex(ret, expTime, nextVer, old);

                        if (cctx.deferredDelete() && !isInternal() && !detached() && deletedUnlocked())
                            deletedUnlocked(false);
                    }
                    else {
                        clearIndex(old);

                        if (cctx.deferredDelete() && !isInternal() && !detached() && !deletedUnlocked())
                            deletedUnlocked(true);
                    }

                    update(ret, expTime, ttl, nextVer);

                    touch = true;

                    // If value was set - return, otherwise try again.
                    return ret;
                }
            }

            touch = true;

            return ret;
        }
        finally {
            if (touch)
                cctx.evicts().touch(this, cctx.affinity().affinityTopologyVersion());
        }
    }

    /**
     * @param nodeId Node ID.
     */
    protected void recordNodeId(UUID nodeId, AffinityTopologyVersion topVer) {
        // No-op.
    }

    /** {@inheritDoc} */
    @Override public final GridCacheUpdateTxResult innerSet(
        @Nullable IgniteInternalTx tx,
        UUID evtNodeId,
        UUID affNodeId,
        CacheObject val,
        boolean writeThrough,
        boolean retval,
        long ttl,
        boolean evt,
        boolean metrics,
        AffinityTopologyVersion topVer,
        CacheEntryPredicate[] filter,
        GridDrType drType,
        long drExpireTime,
        @Nullable GridCacheVersion explicitVer,
        @Nullable UUID subjId,
        String taskName,
        @Nullable GridCacheVersion dhtVer,
        @Nullable Long updateCntr
    ) throws IgniteCheckedException, GridCacheEntryRemovedException {
        CacheObject old;

        boolean valid = valid(tx != null ? tx.topologyVersion() : topVer);

        // Lock should be held by now.
        if (!cctx.isAll(this, filter))
            return new GridCacheUpdateTxResult(false, null);

        final GridCacheVersion newVer;

        boolean intercept = cctx.config().getInterceptor() != null;

        Object key0 = null;
        Object val0 = null;

        long updateCntr0;

        synchronized (this) {
            checkObsolete();

            if (isNear()) {
                assert dhtVer != null;

                // It is possible that 'get' could load more recent value.
                if (!((GridNearCacheEntry)this).recordDhtVersion(dhtVer))
                    return new GridCacheUpdateTxResult(false, null);
            }

            assert tx == null || (!tx.local() && tx.onePhaseCommit()) || tx.ownsLock(this) :
                "Transaction does not own lock for update [entry=" + this + ", tx=" + tx + ']';

            // Load and remove from swap if it is new.
            boolean startVer = isStartVersion();

            if (startVer)
                unswap(retval);

            newVer = explicitVer != null ? explicitVer : tx == null ?
                nextVersion() : tx.writeVersion();

            assert newVer != null : "Failed to get write version for tx: " + tx;

            old = (retval || intercept) ? rawGetOrUnmarshalUnlocked(!retval) : this.val;

            if (intercept) {
                val0 = CU.value(val, cctx, false);

                CacheLazyEntry e = new CacheLazyEntry(cctx, key, old);

                Object interceptorVal = cctx.config().getInterceptor().onBeforePut(
                    new CacheLazyEntry(cctx, key, old),
                    val0);

                key0 = e.key();

                if (interceptorVal == null)
                    return new GridCacheUpdateTxResult(false, (CacheObject)cctx.unwrapTemporary(old));
                else if (interceptorVal != val0)
                    val0 = cctx.unwrapTemporary(interceptorVal);

                val = cctx.toCacheObject(val0);
            }

            // Determine new ttl and expire time.
            long expireTime;

            if (drExpireTime >= 0) {
                assert ttl >= 0 : ttl;

                expireTime = drExpireTime;
            }
            else {
                if (ttl == -1L) {
                    ttl = ttlExtras();
                    expireTime = expireTimeExtras();
                }
                else
                    expireTime = CU.toExpireTime(ttl);
            }

            assert ttl >= 0 : ttl;
            assert expireTime >= 0 : expireTime;

            // Detach value before index update.
            val = cctx.kernalContext().cacheObjects().prepareForCache(val, cctx);

            // Update index inside synchronization since it can be updated
            // in load methods without actually holding entry lock.
            if (val != null) {
                updateIndex(val, expireTime, newVer, old);

                if (cctx.deferredDelete() && deletedUnlocked() && !isInternal() && !detached())
                    deletedUnlocked(false);
            }

            updateCntr0 = nextPartCounter(topVer);

            if (updateCntr != null && updateCntr != 0)
                updateCntr0 = updateCntr;

            update(val, expireTime, ttl, newVer);

            drReplicate(drType, val, newVer);

            recordNodeId(affNodeId, topVer);

            if (metrics && cctx.cache().configuration().isStatisticsEnabled())
                cctx.cache().metrics0().onWrite();

            if (evt && newVer != null && cctx.events().isRecordable(EVT_CACHE_OBJECT_PUT)) {
                CacheObject evtOld = cctx.unwrapTemporary(old);

                cctx.events().addEvent(partition(),
                    key,
                    evtNodeId,
                    tx == null ? null : tx.xid(),
                    newVer,
                    EVT_CACHE_OBJECT_PUT,
                    val,
                    val != null,
                    evtOld,
                    evtOld != null || hasValueUnlocked(),
                    subjId, null, taskName);
            }

            if (cctx.isLocal() || cctx.isReplicated() ||
                (!isNear() && !(tx != null && tx.onePhaseCommit() && !tx.local())))
                cctx.continuousQueries().onEntryUpdated(this, key, val, old, tx.local(), false, updateCntr0, topVer);

            cctx.dataStructures().onEntryUpdated(key, false);
        }

        if (log.isDebugEnabled())
            log.debug("Updated cache entry [val=" + val + ", old=" + old + ", entry=" + this + ']');

        // Persist outside of synchronization. The correctness of the
        // value will be handled by current transaction.
        if (writeThrough)
            cctx.store().put(tx, keyValue(false), CU.value(val, cctx, false), newVer);

        if (intercept)
            cctx.config().getInterceptor().onAfterPut(new CacheLazyEntry(cctx, key, key0, val, val0));

        return valid ? new GridCacheUpdateTxResult(true, retval ? old : null, updateCntr0) :
            new GridCacheUpdateTxResult(false, null);
    }

    /**
     * @param cpy Copy flag.
     * @return Key value.
     */
    protected Object keyValue(boolean cpy) {
        return key.value(cctx.cacheObjectContext(), cpy);
    }

    /** {@inheritDoc} */
    @Override public final GridCacheUpdateTxResult innerRemove(
        @Nullable IgniteInternalTx tx,
        UUID evtNodeId,
        UUID affNodeId,
        boolean retval,
        boolean evt,
        boolean metrics,
        AffinityTopologyVersion topVer,
        CacheEntryPredicate[] filter,
        GridDrType drType,
        @Nullable GridCacheVersion explicitVer,
        @Nullable UUID subjId,
        String taskName,
        @Nullable GridCacheVersion dhtVer,
        @Nullable Long updateCntr
        ) throws IgniteCheckedException, GridCacheEntryRemovedException {
        assert cctx.transactional();

        CacheObject old;

        GridCacheVersion newVer;

        boolean valid = valid(tx != null ? tx.topologyVersion() : topVer);

        // Lock should be held by now.
        if (!cctx.isAll(this, filter))
            return new GridCacheUpdateTxResult(false, null);

        GridCacheVersion obsoleteVer = null;

        boolean intercept = cctx.config().getInterceptor() != null;

        IgniteBiTuple<Boolean, Object> interceptRes = null;

        Cache.Entry entry0 = null;

<<<<<<< HEAD
        Long updateCntr0;
=======
        boolean deferred;

        boolean marked = false;
>>>>>>> efc79fbe

        synchronized (this) {
            checkObsolete();

            if (isNear()) {
                assert dhtVer != null;

                // It is possible that 'get' could load more recent value.
                if (!((GridNearCacheEntry)this).recordDhtVersion(dhtVer))
                    return new GridCacheUpdateTxResult(false, null);
            }

            assert tx == null || (!tx.local() && tx.onePhaseCommit()) || tx.ownsLock(this) :
                "Transaction does not own lock for remove[entry=" + this + ", tx=" + tx + ']';

            boolean startVer = isStartVersion();

            if (startVer) {
                // Release swap.
                releaseSwap();
            }

            newVer = explicitVer != null ? explicitVer : tx == null ? nextVersion() : tx.writeVersion();

            old = (retval || intercept) ? rawGetOrUnmarshalUnlocked(!retval) : val;

            if (intercept) {
                entry0 = new CacheLazyEntry(cctx, key, old);

                interceptRes = cctx.config().getInterceptor().onBeforeRemove(entry0);

                if (cctx.cancelRemove(interceptRes)) {
                    CacheObject ret = cctx.toCacheObject(cctx.unwrapTemporary(interceptRes.get2()));

                    return new GridCacheUpdateTxResult(false, ret);
                }
            }

            if (old == null)
                old = saveValueForIndexUnlocked();

            // Clear indexes inside of synchronization since indexes
            // can be updated without actually holding entry lock.
            clearIndex(old);

            boolean hadValPtr = hasOffHeapPointer();

            update(null, 0, 0, newVer);

            if (cctx.offheapTiered() && hadValPtr) {
                boolean rmv = cctx.swap().removeOffheap(key);

                assert rmv;
            }

            if (cctx.deferredDelete() && !detached() && !isInternal()) {
                if (!deletedUnlocked()) {
                    deletedUnlocked(true);

                    if (tx != null) {
                        GridCacheMvcc mvcc = mvccExtras();

                        if (mvcc == null || mvcc.isEmpty(tx.xidVersion()))
                            clearReaders();
                        else
                            clearReader(tx.originatingNodeId());
                    }
                }
            }

            updateCntr0 = nextPartCounter(topVer);

            if (updateCntr != null && updateCntr != 0)
                updateCntr0 = updateCntr;

            drReplicate(drType, null, newVer);

            if (metrics && cctx.cache().configuration().isStatisticsEnabled())
                cctx.cache().metrics0().onRemove();

            if (tx == null)
                obsoleteVer = newVer;
            else {
                // Only delete entry if the lock is not explicit.
                if (lockedBy(tx.xidVersion()))
                    obsoleteVer = tx.xidVersion();
                else if (log.isDebugEnabled())
                    log.debug("Obsolete version was not set because lock was explicit: " + this);
            }

            if (evt && newVer != null && cctx.events().isRecordable(EVT_CACHE_OBJECT_REMOVED)) {
                CacheObject evtOld = cctx.unwrapTemporary(old);

                cctx.events().addEvent(partition(),
                    key,
                    evtNodeId,
                    tx == null ? null : tx.xid(), newVer,
                    EVT_CACHE_OBJECT_REMOVED,
                    null,
                    false,
                    evtOld,
                    evtOld != null || hasValueUnlocked(),
                    subjId,
                    null,
                    taskName);
            }

            if (cctx.isLocal() || cctx.isReplicated() ||
                (!isNear() && !(tx != null && tx.onePhaseCommit() && !tx.local())))
                cctx.continuousQueries().onEntryUpdated(this, key, null, old, tx.local(), false, updateCntr0, topVer);

            cctx.dataStructures().onEntryUpdated(key, true);

            deferred = cctx.deferredDelete() && !detached() && !isInternal();

            if (!deferred) {
                // If entry is still removed.
                assert newVer == ver;

                if (obsoleteVer == null || !(marked = markObsolete0(obsoleteVer, true, null))) {
                    if (log.isDebugEnabled())
                        log.debug("Entry could not be marked obsolete (it is still used): " + this);
                }
                else {
                    recordNodeId(affNodeId, topVer);

                    if (log.isDebugEnabled())
                        log.debug("Entry was marked obsolete: " + this);
                }
            }
        }

        if (deferred)
            cctx.onDeferredDelete(this, newVer);

        if (marked) {
            assert !deferred;

            onMarkedObsolete();
        }

        if (intercept)
            cctx.config().getInterceptor().onAfterRemove(entry0);

        if (valid) {
            CacheObject ret;

            if (interceptRes != null)
                ret = cctx.toCacheObject(cctx.unwrapTemporary(interceptRes.get2()));
            else
                ret = old;

            return new GridCacheUpdateTxResult(true, ret, updateCntr0);
        }
        else
            return new GridCacheUpdateTxResult(false, null);
    }

    /** {@inheritDoc} */
    @SuppressWarnings("unchecked")
    @Override public GridTuple3<Boolean, Object, EntryProcessorResult<Object>> innerUpdateLocal(
        GridCacheVersion ver,
        GridCacheOperation op,
        @Nullable Object writeObj,
        @Nullable Object[] invokeArgs,
        boolean writeThrough,
        boolean readThrough,
        boolean retval,
        @Nullable ExpiryPolicy expiryPlc,
        boolean evt,
        boolean metrics,
        @Nullable CacheEntryPredicate[] filter,
        boolean intercept,
        @Nullable UUID subjId,
        String taskName
    ) throws IgniteCheckedException, GridCacheEntryRemovedException {
        assert cctx.isLocal() && cctx.atomic();

        CacheObject old;

        boolean res = true;

        IgniteBiTuple<Boolean, ?> interceptorRes = null;

        EntryProcessorResult<Object> invokeRes = null;

        synchronized (this) {
            boolean needVal = retval || intercept || op == GridCacheOperation.TRANSFORM || !F.isEmpty(filter);

            checkObsolete();

            // Load and remove from swap if it is new.
            if (isNew())
                unswap(retval);

            // Possibly get old value form store.
            old = needVal ? rawGetOrUnmarshalUnlocked(!retval) : val;

            boolean readFromStore = false;

            Object old0 = null;

            if (readThrough && needVal && old == null &&
                (cctx.readThrough() && (op == GridCacheOperation.TRANSFORM || cctx.loadPreviousValue()))) {
                    old0 = readThrough(null, key, false, subjId, taskName);

                old = cctx.toCacheObject(old0);

                long ttl = CU.TTL_ETERNAL;
                long expireTime = CU.EXPIRE_TIME_ETERNAL;

                if (expiryPlc != null && old != null) {
                    ttl = CU.toTtl(expiryPlc.getExpiryForCreation());

                    if (ttl == CU.TTL_ZERO) {
                        ttl = CU.TTL_MINIMUM;
                        expireTime = CU.expireTimeInPast();
                    }
                    else if (ttl == CU.TTL_NOT_CHANGED)
                        ttl = CU.TTL_ETERNAL;
                    else
                        expireTime = CU.toExpireTime(ttl);
                }

                // Detach value before index update.
                old = cctx.kernalContext().cacheObjects().prepareForCache(old, cctx);

                if (old != null)
                    updateIndex(old, expireTime, ver, null);
                else
                    clearIndex(null);

                update(old, expireTime, ttl, ver);
            }

            // Apply metrics.
            if (metrics && cctx.cache().configuration().isStatisticsEnabled() && needVal) {
                // PutIfAbsent methods mustn't update hit/miss statistics
                if (op != GridCacheOperation.UPDATE || F.isEmpty(filter) || !cctx.putIfAbsentFilter(filter))
                    cctx.cache().metrics0().onRead(old != null);
            }

            // Check filter inside of synchronization.
            if (!F.isEmpty(filter)) {
                boolean pass = cctx.isAllLocked(this, filter);

                if (!pass) {
                    if (expiryPlc != null && !readFromStore && !cctx.putIfAbsentFilter(filter) && hasValueUnlocked())
                        updateTtl(expiryPlc);

                    return new T3<>(false, retval ? CU.value(old, cctx, false) : null, null);
                }
            }

            String transformCloClsName = null;

            CacheObject updated;

            Object key0 = null;
            Object updated0 = null;

            // Calculate new value.
            if (op == GridCacheOperation.TRANSFORM) {
                transformCloClsName = writeObj.getClass().getName();

                EntryProcessor<Object, Object, ?> entryProcessor = (EntryProcessor<Object, Object, ?>)writeObj;

                assert entryProcessor != null;

                CacheInvokeEntry<Object, Object> entry = new CacheInvokeEntry<>(cctx, key, old, version());

                try {
                    Object computed = entryProcessor.process(entry, invokeArgs);

                    if (entry.modified()) {
                        updated0 = cctx.unwrapTemporary(entry.getValue());

                        updated = cctx.toCacheObject(updated0);
                    }
                    else
                        updated = old;

                    key0 = entry.key();

                    invokeRes = computed != null ? CacheInvokeResult.fromResult(cctx.unwrapTemporary(computed)) : null;
                }
                catch (Exception e) {
                    updated = old;

                    invokeRes = CacheInvokeResult.fromError(e);
                }

                if (!entry.modified()) {
                    if (expiryPlc != null && !readFromStore && hasValueUnlocked())
                        updateTtl(expiryPlc);

                    return new GridTuple3<>(false, null, invokeRes);
                }
            }
            else
                updated = (CacheObject)writeObj;

            op = updated == null ? GridCacheOperation.DELETE : GridCacheOperation.UPDATE;

            if (intercept) {
                CacheLazyEntry e;

                if (op == GridCacheOperation.UPDATE) {
                    updated0 = value(updated0, updated, false);

                    e = new CacheLazyEntry(cctx, key, key0, old, old0);

                    Object interceptorVal = cctx.config().getInterceptor().onBeforePut(e, updated0);

                    if (interceptorVal == null)
                        return new GridTuple3<>(false, cctx.unwrapTemporary(value(old0, old, false)), invokeRes);
                    else {
                        updated0 = cctx.unwrapTemporary(interceptorVal);

                        updated = cctx.toCacheObject(updated0);
                    }
                }
                else {
                    e = new CacheLazyEntry(cctx, key, key0, old, old0);

                    interceptorRes = cctx.config().getInterceptor().onBeforeRemove(e);

                    if (cctx.cancelRemove(interceptorRes))
                        return new GridTuple3<>(false, cctx.unwrapTemporary(interceptorRes.get2()), invokeRes);
                }

                key0 = e.key();
                old0 = e.value();
            }

            boolean hadVal = hasValueUnlocked();

            long ttl = CU.TTL_ETERNAL;
            long expireTime = CU.EXPIRE_TIME_ETERNAL;

            if (op == GridCacheOperation.UPDATE) {
                if (expiryPlc != null) {
                    ttl = CU.toTtl(hadVal ? expiryPlc.getExpiryForUpdate() : expiryPlc.getExpiryForCreation());

                    if (ttl == CU.TTL_NOT_CHANGED) {
                        ttl = ttlExtras();
                        expireTime = expireTimeExtras();
                    }
                    else if (ttl != CU.TTL_ZERO)
                        expireTime = CU.toExpireTime(ttl);
                }
                else {
                    ttl = ttlExtras();
                    expireTime = expireTimeExtras();
                }
            }

            if (ttl == CU.TTL_ZERO)
                op = GridCacheOperation.DELETE;

            // Try write-through.
            if (op == GridCacheOperation.UPDATE) {
                // Detach value before index update.
                updated = cctx.kernalContext().cacheObjects().prepareForCache(updated, cctx);

                if (writeThrough)
                    // Must persist inside synchronization in non-tx mode.
                    cctx.store().put(null, keyValue(false), CU.value(updated, cctx, false), ver);

                // Update index inside synchronization since it can be updated
                // in load methods without actually holding entry lock.
                updateIndex(updated, expireTime, ver, old);

                assert ttl != CU.TTL_ZERO;

                update(updated, expireTime, ttl, ver);

                if (evt) {
                    CacheObject evtOld = null;

                    if (transformCloClsName != null && cctx.events().isRecordable(EVT_CACHE_OBJECT_READ)) {
                        evtOld = cctx.unwrapTemporary(old);

                        cctx.events().addEvent(partition(), key, cctx.localNodeId(), null,
                            (GridCacheVersion)null, EVT_CACHE_OBJECT_READ, evtOld, evtOld != null || hadVal, evtOld,
                            evtOld != null || hadVal, subjId, transformCloClsName, taskName);
                    }

                    if (cctx.events().isRecordable(EVT_CACHE_OBJECT_PUT)) {
                        if (evtOld == null)
                            evtOld = cctx.unwrapTemporary(old);

                        cctx.events().addEvent(partition(), key, cctx.localNodeId(), null,
                            (GridCacheVersion)null, EVT_CACHE_OBJECT_PUT, updated, updated != null, evtOld,
                            evtOld != null || hadVal, subjId, null, taskName);
                    }
                }
            }
            else {
                if (writeThrough)
                    // Must persist inside synchronization in non-tx mode.
                    cctx.store().remove(null, keyValue(false));

                boolean hasValPtr = hasOffHeapPointer();

                if (old == null)
                    old = saveValueForIndexUnlocked();

                // Update index inside synchronization since it can be updated
                // in load methods without actually holding entry lock.
                clearIndex(old);

                update(null, CU.TTL_ETERNAL, CU.EXPIRE_TIME_ETERNAL, ver);

                if (cctx.offheapTiered() && hasValPtr) {
                    boolean rmv = cctx.swap().removeOffheap(key);

                    assert rmv;
                }

                if (evt) {
                    CacheObject evtOld = null;

                    if (transformCloClsName != null && cctx.events().isRecordable(EVT_CACHE_OBJECT_READ))
                        cctx.events().addEvent(partition(), key, cctx.localNodeId(), null,
                            (GridCacheVersion)null, EVT_CACHE_OBJECT_READ, evtOld, evtOld != null || hadVal, evtOld,
                            evtOld != null || hadVal, subjId, transformCloClsName, taskName);

                    if (cctx.events().isRecordable(EVT_CACHE_OBJECT_REMOVED)) {
                        if (evtOld == null)
                            evtOld = cctx.unwrapTemporary(old);

                        cctx.events().addEvent(partition(), key, cctx.localNodeId(), null, (GridCacheVersion)null,
                            EVT_CACHE_OBJECT_REMOVED, null, false, evtOld, evtOld != null || hadVal, subjId, null,
                            taskName);
                    }
                }

                res = hadVal;
            }

            if (res)
                updateMetrics(op, metrics);

            if (!isNear()) {
                long updateCntr = nextPartCounter(AffinityTopologyVersion.NONE);

                cctx.continuousQueries().onEntryUpdated(this, key, val, old, true, false, updateCntr,
                    AffinityTopologyVersion.NONE);
            }

            cctx.dataStructures().onEntryUpdated(key, op == GridCacheOperation.DELETE);

            if (intercept) {
                if (op == GridCacheOperation.UPDATE)
                    cctx.config().getInterceptor().onAfterPut(new CacheLazyEntry(cctx, key, key0, updated, updated0));
                else
                    cctx.config().getInterceptor().onAfterRemove(new CacheLazyEntry(cctx, key, key0, old, old0));
            }
        }

        return new GridTuple3<>(res,
            cctx.unwrapTemporary(interceptorRes != null ? interceptorRes.get2() : CU.value(old, cctx, false)),
            invokeRes);
    }

    /** {@inheritDoc} */
    @SuppressWarnings("unchecked")
    @Override public GridCacheUpdateAtomicResult innerUpdate(
        GridCacheVersion newVer,
        UUID evtNodeId,
        UUID affNodeId,
        GridCacheOperation op,
        @Nullable Object writeObj,
        @Nullable Object[] invokeArgs,
        boolean writeThrough,
        boolean readThrough,
        boolean retval,
        @Nullable IgniteCacheExpiryPolicy expiryPlc,
        boolean evt,
        boolean metrics,
        boolean primary,
        boolean verCheck,
        AffinityTopologyVersion topVer,
        @Nullable CacheEntryPredicate[] filter,
        GridDrType drType,
        long explicitTtl,
        long explicitExpireTime,
        @Nullable GridCacheVersion conflictVer,
        boolean conflictResolve,
        boolean intercept,
        @Nullable UUID subjId,
        String taskName,
        @Nullable CacheObject prevVal,
        @Nullable Long updateCntr
    ) throws IgniteCheckedException, GridCacheEntryRemovedException, GridClosureException {
        assert cctx.atomic();

        boolean res = true;

        CacheObject oldVal;
        CacheObject updated;

        GridCacheVersion enqueueVer = null;

        GridCacheVersionConflictContext<?, ?> conflictCtx = null;

        IgniteBiTuple<Object, Exception> invokeRes = null;

        // System TTL/ET which may have special values.
        long newSysTtl;
        long newSysExpireTime;

        // TTL/ET which will be passed to entry on update.
        long newTtl;
        long newExpireTime;

        Object key0 = null;
        Object updated0 = null;

        Long updateCntr0 = null;

        synchronized (this) {
            boolean needVal = intercept || retval || op == GridCacheOperation.TRANSFORM || !F.isEmptyOrNulls(filter);

            checkObsolete();

            // Load and remove from swap if it is new.
            if (isNew())
                unswap(retval);

            Object transformClo = null;

            // Request-level conflict resolution is needed, i.e. we do not know who will win in advance.
            if (conflictResolve) {
                GridCacheVersion oldConflictVer = version().conflictVersion();

                // Cache is conflict-enabled.
                if (cctx.conflictNeedResolve()) {
                    // Get new value, optionally unmarshalling and/or transforming it.
                    Object writeObj0;

                    if (op == GridCacheOperation.TRANSFORM) {
                        transformClo = writeObj;

                        EntryProcessor<Object, Object, ?> entryProcessor = (EntryProcessor<Object, Object, ?>)writeObj;

                        oldVal = rawGetOrUnmarshalUnlocked(true);

                        CacheInvokeEntry<Object, Object> entry = new CacheInvokeEntry(cctx, key, oldVal, version());

                        try {
                            Object computed = entryProcessor.process(entry, invokeArgs);

                            if (entry.modified()) {
                                writeObj0 = cctx.unwrapTemporary(entry.getValue());
                                writeObj = cctx.toCacheObject(writeObj0);
                            }
                            else {
                                writeObj = oldVal;
                                writeObj0 = CU.value(oldVal, cctx, false);
                            }

                            key0 = entry.key();

                            if (computed != null)
                                invokeRes = new IgniteBiTuple(cctx.unwrapTemporary(computed), null);
                        }
                        catch (Exception e) {
                            invokeRes = new IgniteBiTuple(null, e);

                            writeObj = oldVal;
                            writeObj0 = CU.value(oldVal, cctx, false);
                        }
                    }
                    else
                        writeObj0 = CU.value((CacheObject)writeObj, cctx, false);

                    GridTuple3<Long, Long, Boolean> expiration = ttlAndExpireTime(expiryPlc,
                        explicitTtl,
                        explicitExpireTime);

                    // Prepare old and new entries for conflict resolution.
                    GridCacheVersionedEntryEx oldEntry = versionedEntry();
                    GridCacheVersionedEntryEx newEntry = new GridCachePlainVersionedEntry<>(
                        oldEntry.key(),
                        writeObj0,
                        expiration.get1(),
                        expiration.get2(),
                        conflictVer != null ? conflictVer : newVer);

                    // Resolve conflict.
                    conflictCtx = cctx.conflictResolve(oldEntry, newEntry, verCheck);

                    assert conflictCtx != null;

                    boolean ignoreTime = cctx.config().getAtomicWriteOrderMode() == CacheAtomicWriteOrderMode.PRIMARY;

                    // Use old value?
                    if (conflictCtx.isUseOld()) {
                        GridCacheVersion newConflictVer = conflictVer != null ? conflictVer : newVer;

                        // Handle special case with atomic comparator.
                        if (!isNew() &&                                                                       // Not initial value,
                            verCheck &&                                                                       // and atomic version check,
                            oldConflictVer.dataCenterId() == newConflictVer.dataCenterId() &&                 // and data centers are equal,
                            ATOMIC_VER_COMPARATOR.compare(oldConflictVer, newConflictVer, ignoreTime) == 0 && // and both versions are equal,
                            cctx.writeThrough() &&                                                            // and store is enabled,
                            primary)                                                                          // and we are primary.
                        {
                            CacheObject val = rawGetOrUnmarshalUnlocked(false);

                            if (val == null) {
                                assert deletedUnlocked();

                                cctx.store().remove(null, keyValue(false));
                            }
                            else
                                cctx.store().put(null, keyValue(false), CU.value(val, cctx, false), ver);
                        }

                        return new GridCacheUpdateAtomicResult(false,
                            retval ? rawGetOrUnmarshalUnlocked(false) : null,
                            null,
                            invokeRes,
                            CU.TTL_ETERNAL,
                            CU.EXPIRE_TIME_ETERNAL,
                            null,
                            null,
                            false,
                            updateCntr0 == null ? 0 : updateCntr0);
                    }
                    // Will update something.
                    else {
                        // Merge is a local update which override passed value bytes.
                        if (conflictCtx.isMerge()) {
                            writeObj = cctx.toCacheObject(conflictCtx.mergeValue());

                            conflictVer = null;
                        }
                        else
                            assert conflictCtx.isUseNew();

                        // Update value is known at this point, so update operation type.
                        op = writeObj != null ? GridCacheOperation.UPDATE : GridCacheOperation.DELETE;
                    }
                }
                else
                    // Nullify conflict version on this update, so that we will use regular version during next updates.
                    conflictVer = null;
            }

            boolean ignoreTime = cctx.config().getAtomicWriteOrderMode() == CacheAtomicWriteOrderMode.PRIMARY;

            // Perform version check only in case there was no explicit conflict resolution.
            if (conflictCtx == null) {
                if (verCheck) {
                    if (!isNew() && ATOMIC_VER_COMPARATOR.compare(ver, newVer, ignoreTime) >= 0) {
                        if (ATOMIC_VER_COMPARATOR.compare(ver, newVer, ignoreTime) == 0 && cctx.writeThrough() && primary) {
                            if (log.isDebugEnabled())
                                log.debug("Received entry update with same version as current (will update store) " +
                                    "[entry=" + this + ", newVer=" + newVer + ']');

                            CacheObject val = rawGetOrUnmarshalUnlocked(false);

                            if (val == null) {
                                assert deletedUnlocked();

                                cctx.store().remove(null, keyValue(false));
                            }
                            else
                                cctx.store().put(null, keyValue(false), CU.value(val, cctx, false), ver);
                        }
                        else {
                            if (log.isDebugEnabled())
                                log.debug("Received entry update with smaller version than current (will ignore) " +
                                    "[entry=" + this + ", newVer=" + newVer + ']');
                        }

                        if (!cctx.isNear()) {
                            CacheObject evtVal;

                            if (op == GridCacheOperation.TRANSFORM) {
                                EntryProcessor<Object, Object, ?> entryProcessor =
                                        (EntryProcessor<Object, Object, ?>)writeObj;

                                CacheInvokeEntry<Object, Object> entry =
                                        new CacheInvokeEntry<>(cctx, key, prevVal, version());

                                try {
                                    entryProcessor.process(entry, invokeArgs);

                                    evtVal = entry.modified() ?
                                            cctx.toCacheObject(cctx.unwrapTemporary(entry.getValue())) : prevVal;
                                }
                                catch (Exception e) {
                                    evtVal = prevVal;
                                }
                            }
                            else
                                evtVal = (CacheObject)writeObj;

                            updateCntr0 = nextPartCounter(topVer);

                            if (updateCntr != null)
                                updateCntr0 = updateCntr;

                            cctx.continuousQueries().onEntryUpdated(GridCacheMapEntry.this, key, evtVal,
                                    prevVal, primary, false, updateCntr0, topVer);
                        }

                        return new GridCacheUpdateAtomicResult(false,
                            retval ? rawGetOrUnmarshalUnlocked(false) : null,
                            null,
                            invokeRes,
                            CU.TTL_ETERNAL,
                            CU.EXPIRE_TIME_ETERNAL,
                            null,
                            null,
                            false,
                            updateCntr0 == null ? 0 : updateCntr0);
                    }
                }
                else
                    assert isNew() || ATOMIC_VER_COMPARATOR.compare(ver, newVer, ignoreTime) <= 0 :
                        "Invalid version for inner update [entry=" + this + ", newVer=" + newVer + ']';
            }

            // Prepare old value and value bytes.
            oldVal = needVal ? rawGetOrUnmarshalUnlocked(!retval) : val;

            // Possibly read value from store.
            boolean readFromStore = false;

            Object old0 = null;

            if (readThrough && needVal && oldVal == null && (cctx.readThrough() &&
                (op == GridCacheOperation.TRANSFORM || cctx.loadPreviousValue()))) {
                old0 = readThrough(null, key, false, subjId, taskName);

                oldVal = cctx.toCacheObject(old0);

                readFromStore = true;

                // Detach value before index update.
                oldVal = cctx.kernalContext().cacheObjects().prepareForCache(oldVal, cctx);

                // Calculate initial TTL and expire time.
                long initTtl;
                long initExpireTime;

                if (expiryPlc != null && oldVal != null) {
                    IgniteBiTuple<Long, Long> initTtlAndExpireTime = initialTtlAndExpireTime(expiryPlc);

                    initTtl = initTtlAndExpireTime.get1();
                    initExpireTime = initTtlAndExpireTime.get2();
                }
                else {
                    initTtl = CU.TTL_ETERNAL;
                    initExpireTime = CU.EXPIRE_TIME_ETERNAL;
                }

                if (oldVal != null)
                    updateIndex(oldVal, initExpireTime, ver, null);
                else
                    clearIndex(null);

                update(oldVal, initExpireTime, initTtl, ver);

                if (deletedUnlocked() && oldVal != null && !isInternal())
                    deletedUnlocked(false);
            }

            // Apply metrics.
            if (metrics && cctx.cache().configuration().isStatisticsEnabled() && needVal) {
                // PutIfAbsent methods mustn't update hit/miss statistics
                if (op != GridCacheOperation.UPDATE || F.isEmpty(filter) || !cctx.putIfAbsentFilter(filter))
                    cctx.cache().metrics0().onRead(oldVal != null);
            }

            // Check filter inside of synchronization.
            if (!F.isEmptyOrNulls(filter)) {
                boolean pass = cctx.isAllLocked(this, filter);

                if (!pass) {
                    if (expiryPlc != null && !readFromStore && hasValueUnlocked() && !cctx.putIfAbsentFilter(filter))
                        updateTtl(expiryPlc);

                    return new GridCacheUpdateAtomicResult(false,
                        retval ? oldVal : null,
                        null,
                        invokeRes,
                        CU.TTL_ETERNAL,
                        CU.EXPIRE_TIME_ETERNAL,
                        null,
                        null,
                        false,
                        updateCntr0 == null ? 0 : updateCntr0);
                }
            }

            // Calculate new value in case we met transform.
            if (op == GridCacheOperation.TRANSFORM) {
                assert conflictCtx == null : "Cannot be TRANSFORM here if conflict resolution was performed earlier.";

                transformClo = writeObj;

                EntryProcessor<Object, Object, ?> entryProcessor = (EntryProcessor<Object, Object, ?>)writeObj;

                CacheInvokeEntry<Object, Object> entry = new CacheInvokeEntry(cctx, key, oldVal, version());

                try {
                    Object computed = entryProcessor.process(entry, invokeArgs);

                    if (entry.modified()) {
                        updated0 = cctx.unwrapTemporary(entry.getValue());
                        updated = cctx.toCacheObject(updated0);
                    }
                    else
                        updated = oldVal;

                    key0 = entry.key();

                    if (computed != null)
                        invokeRes = new IgniteBiTuple(cctx.unwrapTemporary(computed), null);
                }
                catch (Exception e) {
                    invokeRes = new IgniteBiTuple(null, e);

                    updated = oldVal;
                }

                if (!entry.modified()) {
                    if (expiryPlc != null && !readFromStore && hasValueUnlocked())
                        updateTtl(expiryPlc);

                    return new GridCacheUpdateAtomicResult(false,
                        retval ? oldVal : null,
                        null,
                        invokeRes,
                        CU.TTL_ETERNAL,
                        CU.EXPIRE_TIME_ETERNAL,
                        null,
                        null,
                        false,
                        updateCntr0 == null ? 0 : updateCntr);
                }
            }
            else
                updated = (CacheObject)writeObj;

            op = updated == null ? GridCacheOperation.DELETE : GridCacheOperation.UPDATE;

            assert op == GridCacheOperation.UPDATE || (op == GridCacheOperation.DELETE && updated == null);

            boolean hadVal = hasValueUnlocked();

            // Incorporate conflict version into new version if needed.
            if (conflictVer != null && conflictVer != newVer)
                newVer = new GridCacheVersionEx(newVer.topologyVersion(),
                    newVer.globalTime(),
                    newVer.order(),
                    newVer.nodeOrder(),
                    newVer.dataCenterId(),
                    conflictVer);

            if (op == GridCacheOperation.UPDATE) {
                // Conflict context is null if there were no explicit conflict resolution.
                if (conflictCtx == null) {
                    // Calculate TTL and expire time for local update.
                    if (explicitTtl != CU.TTL_NOT_CHANGED) {
                        // If conflict existed, expire time must be explicit.
                        assert conflictVer == null || explicitExpireTime != CU.EXPIRE_TIME_CALCULATE;

                        newSysTtl = newTtl = explicitTtl;
                        newSysExpireTime = explicitExpireTime;

                        newExpireTime = explicitExpireTime != CU.EXPIRE_TIME_CALCULATE ?
                            explicitExpireTime : CU.toExpireTime(explicitTtl);
                    }
                    else {
                        newSysTtl = expiryPlc == null ? CU.TTL_NOT_CHANGED :
                            hadVal ? expiryPlc.forUpdate() : expiryPlc.forCreate();

                        if (newSysTtl == CU.TTL_NOT_CHANGED) {
                            newSysExpireTime = CU.EXPIRE_TIME_CALCULATE;
                            newTtl = ttlExtras();
                            newExpireTime = expireTimeExtras();
                        }
                        else if (newSysTtl == CU.TTL_ZERO) {
                            op = GridCacheOperation.DELETE;

                            newSysTtl = CU.TTL_NOT_CHANGED;
                            newSysExpireTime = CU.EXPIRE_TIME_CALCULATE;

                            newTtl = CU.TTL_ETERNAL;
                            newExpireTime = CU.EXPIRE_TIME_ETERNAL;

                            updated = null;
                        }
                        else {
                            newSysExpireTime = CU.EXPIRE_TIME_CALCULATE;
                            newTtl = newSysTtl;
                            newExpireTime = CU.toExpireTime(newTtl);
                        }
                    }
                }
                else {
                    newSysTtl = newTtl = conflictCtx.ttl();
                    newSysExpireTime = newExpireTime = conflictCtx.expireTime();
                }
            }
            else {
                assert op == GridCacheOperation.DELETE;

                newSysTtl = CU.TTL_NOT_CHANGED;
                newSysExpireTime = CU.EXPIRE_TIME_CALCULATE;

                newTtl = CU.TTL_ETERNAL;
                newExpireTime = CU.EXPIRE_TIME_ETERNAL;
            }

            // TTL and expire time must be resolved at this point.
            assert newTtl != CU.TTL_NOT_CHANGED && newTtl != CU.TTL_ZERO && newTtl >= 0;
            assert newExpireTime != CU.EXPIRE_TIME_CALCULATE && newExpireTime >= 0;

            IgniteBiTuple<Boolean, Object> interceptRes = null;

            // Actual update.
            if (op == GridCacheOperation.UPDATE) {
                if (intercept) {
                    updated0 = value(updated0, updated, false);

                    Object interceptorVal = cctx.config().getInterceptor()
                        .onBeforePut(new CacheLazyEntry(cctx, key, key0, oldVal, old0), updated0);

                    if (interceptorVal == null)
                        return new GridCacheUpdateAtomicResult(false,
                            retval ? oldVal : null,
                            null,
                            invokeRes,
                            CU.TTL_ETERNAL,
                            CU.EXPIRE_TIME_ETERNAL,
                            null,
                            null,
                            false,
                            updateCntr0 == null ? 0 : updateCntr0);
                    else if (interceptorVal != updated0) {
                        updated0 = cctx.unwrapTemporary(interceptorVal);

                        updated = cctx.toCacheObject(updated0);
                    }
                }

                // Try write-through.
                if (writeThrough)
                    // Must persist inside synchronization in non-tx mode.
                    cctx.store().put(null, keyValue(false), CU.value(updated, cctx, false), newVer);

                if (!hadVal) {
                    boolean new0 = isNew();

                    assert deletedUnlocked() || new0 || isInternal(): "Invalid entry [entry=" + this + ", locNodeId=" +
                        cctx.localNodeId() + ']';

                    if (!new0 && !isInternal())
                        deletedUnlocked(false);
                }
                else {
                    assert !deletedUnlocked() : "Invalid entry [entry=" + this +
                        ", locNodeId=" + cctx.localNodeId() + ']';

                    // Do not change size.
                }

                updated = cctx.kernalContext().cacheObjects().prepareForCache(updated, cctx);

                // Update index inside synchronization since it can be updated
                // in load methods without actually holding entry lock.
                updateIndex(updated, newExpireTime, newVer, oldVal);

                update(updated, newExpireTime, newTtl, newVer);

                updateCntr0 = nextPartCounter(topVer);

                if (updateCntr != null)
                    updateCntr0 = updateCntr;

                drReplicate(drType, updated, newVer);

                recordNodeId(affNodeId, topVer);

                if (evt) {
                    CacheObject evtOld = null;

                    if (transformClo != null && cctx.events().isRecordable(EVT_CACHE_OBJECT_READ)) {
                        evtOld = cctx.unwrapTemporary(oldVal);

                        cctx.events().addEvent(partition(), key, evtNodeId, null,
                            newVer, EVT_CACHE_OBJECT_READ, evtOld, evtOld != null || hadVal, evtOld,
                            evtOld != null || hadVal, subjId, transformClo.getClass().getName(), taskName);
                    }

                    if (newVer != null && cctx.events().isRecordable(EVT_CACHE_OBJECT_PUT)) {
                        if (evtOld == null)
                            evtOld = cctx.unwrapTemporary(oldVal);

                        cctx.events().addEvent(partition(), key, evtNodeId, null,
                            newVer, EVT_CACHE_OBJECT_PUT, updated, updated != null, evtOld,
                            evtOld != null || hadVal, subjId, null, taskName);
                    }
                }
            }
            else {
                if (intercept) {
                    interceptRes = cctx.config().getInterceptor().onBeforeRemove(new CacheLazyEntry(cctx, key, key0,
                        oldVal, old0));

                    if (cctx.cancelRemove(interceptRes))
                        return new GridCacheUpdateAtomicResult(false,
                            cctx.toCacheObject(cctx.unwrapTemporary(interceptRes.get2())),
                            null,
                            invokeRes,
                            CU.TTL_ETERNAL,
                            CU.EXPIRE_TIME_ETERNAL,
                            null,
                            null,
                            false,
                            updateCntr0 == null ? 0 : updateCntr0);
                }

                if (writeThrough)
                    // Must persist inside synchronization in non-tx mode.
                    cctx.store().remove(null, keyValue(false));

                if (oldVal == null)
                    oldVal = saveValueForIndexUnlocked();

                // Update index inside synchronization since it can be updated
                // in load methods without actually holding entry lock.
                clearIndex(oldVal);

                if (hadVal) {
                    assert !deletedUnlocked();

                    if (!isInternal())
                        deletedUnlocked(true);
                }
                else {
                    boolean new0 = isNew();

                    assert deletedUnlocked() || new0 || isInternal() : "Invalid entry [entry=" + this + ", locNodeId=" +
                        cctx.localNodeId() + ']';

                    if (new0) {
                        if (!isInternal())
                            deletedUnlocked(true);
                    }
                }

                enqueueVer = newVer;

                boolean hasValPtr = hasOffHeapPointer();

                // Clear value on backup. Entry will be removed from cache when it got evicted from queue.
                update(null, CU.TTL_ETERNAL, CU.EXPIRE_TIME_ETERNAL, newVer);

                assert newSysTtl == CU.TTL_NOT_CHANGED;
                assert newSysExpireTime == CU.EXPIRE_TIME_CALCULATE;

                if (cctx.offheapTiered() && hasValPtr) {
                    boolean rmv = cctx.swap().removeOffheap(key);

                    assert rmv;
                }

                clearReaders();

                recordNodeId(affNodeId, topVer);

                updateCntr0 = nextPartCounter(topVer);

                if (updateCntr != null)
                    updateCntr0 = updateCntr;

                drReplicate(drType, null, newVer);

                if (evt) {
                    CacheObject evtOld = null;

                    if (transformClo != null && cctx.events().isRecordable(EVT_CACHE_OBJECT_READ)) {
                        evtOld = cctx.unwrapTemporary(oldVal);

                        cctx.events().addEvent(partition(), key, evtNodeId, null,
                            newVer, EVT_CACHE_OBJECT_READ, evtOld, evtOld != null || hadVal, evtOld,
                            evtOld != null || hadVal, subjId, transformClo.getClass().getName(), taskName);
                    }

                    if (newVer != null && cctx.events().isRecordable(EVT_CACHE_OBJECT_REMOVED)) {
                        if (evtOld == null)
                            evtOld = cctx.unwrapTemporary(oldVal);

                        cctx.events().addEvent(partition(), key, evtNodeId, null, newVer,
                            EVT_CACHE_OBJECT_REMOVED, null, false, evtOld, evtOld != null || hadVal,
                            subjId, null, taskName);
                    }
                }

                res = hadVal;
            }

            if (res)
                updateMetrics(op, metrics);

            cctx.dataStructures().onEntryUpdated(key, op == GridCacheOperation.DELETE);

            if (intercept) {
                if (op == GridCacheOperation.UPDATE)
                    cctx.config().getInterceptor().onAfterPut(new CacheLazyEntry(cctx, key, key0, updated, updated0));
                else
                    cctx.config().getInterceptor().onAfterRemove(new CacheLazyEntry(cctx, key, key0, oldVal, old0));

                if (interceptRes != null)
                    oldVal = cctx.toCacheObject(cctx.unwrapTemporary(interceptRes.get2()));
            }
        }

        if (log.isDebugEnabled())
            log.debug("Updated cache entry [val=" + val + ", old=" + oldVal + ", entry=" + this + ']');

        return new GridCacheUpdateAtomicResult(res,
            oldVal,
            updated,
            invokeRes,
            newSysTtl,
            newSysExpireTime,
            enqueueVer,
            conflictCtx,
            true,
            updateCntr0);
    }

    /**
     * @param val Value.
     * @param cacheObj Cache object.
     * @param cpy Copy flag.
     * @return Cache object value.
     */
    @Nullable private Object value(@Nullable Object val, @Nullable CacheObject cacheObj, boolean cpy) {
        if (val != null)
            return val;

        return cacheObj != null ? cacheObj.value(cctx.cacheObjectContext(), cpy) : null;
    }

    /**
     * @param expiry Expiration policy.
     * @return Tuple holding initial TTL and expire time with the given expiry.
     */
    private static IgniteBiTuple<Long, Long> initialTtlAndExpireTime(IgniteCacheExpiryPolicy expiry) {
        assert expiry != null;

        long initTtl = expiry.forCreate();
        long initExpireTime;

        if (initTtl == CU.TTL_ZERO) {
            initTtl = CU.TTL_MINIMUM;
            initExpireTime = CU.expireTimeInPast();
        }
        else if (initTtl == CU.TTL_NOT_CHANGED) {
            initTtl = CU.TTL_ETERNAL;
            initExpireTime = CU.EXPIRE_TIME_ETERNAL;
        }
        else
            initExpireTime = CU.toExpireTime(initTtl);

        return F.t(initTtl, initExpireTime);
    }

    /**
     * Get TTL, expire time and remove flag for the given entry, expiration policy and explicit TTL and expire time.
     *
     * @param expiry Expiration policy.
     * @param ttl Explicit TTL.
     * @param expireTime Explicit expire time.
     * @return Result.
     */
    private GridTuple3<Long, Long, Boolean> ttlAndExpireTime(IgniteCacheExpiryPolicy expiry, long ttl, long expireTime)
        throws GridCacheEntryRemovedException {
        boolean rmv = false;

        // 1. If TTL is not changed, then calculate it based on expiry.
        if (ttl == CU.TTL_NOT_CHANGED) {
            if (expiry != null)
                ttl = hasValueUnlocked() ? expiry.forUpdate() : expiry.forCreate();
        }

        // 2. If TTL is zero, then set delete marker.
        if (ttl == CU.TTL_ZERO) {
            rmv = true;

            ttl = CU.TTL_ETERNAL;
        }

        // 3. If TTL is still not changed, then either use old entry TTL or set it to "ETERNAL".
        if (ttl == CU.TTL_NOT_CHANGED) {
            if (isNew())
                ttl = CU.TTL_ETERNAL;
            else {
                ttl = ttlExtras();
                expireTime = expireTimeExtras();
            }
        }

        // 4 If expire time was not set explicitly, then calculate it.
        if (expireTime == CU.EXPIRE_TIME_CALCULATE)
            expireTime = CU.toExpireTime(ttl);

        return F.t(ttl, expireTime, rmv);
    }

    /**
     * Perform DR if needed.
     *
     * @param drType DR type.
     * @param val Value.
     * @param ver Version.
     * @throws IgniteCheckedException In case of exception.
     */
    private void drReplicate(GridDrType drType, @Nullable CacheObject val, GridCacheVersion ver)
        throws IgniteCheckedException {
        if (cctx.isDrEnabled() && drType != DR_NONE && !isInternal())
            cctx.dr().replicate(key, val, rawTtl(), rawExpireTime(), ver.conflictVersion(), drType);
    }

    /**
     * @return {@code true} if entry has readers. It makes sense only for dht entry.
     * @throws GridCacheEntryRemovedException If removed.
     */
    protected boolean hasReaders() throws GridCacheEntryRemovedException {
        return false;
    }

    /**
     *
     */
    protected void clearReaders() {
        // No-op.
    }

    /**
     * @param nodeId Node ID to clear.
     * @throws GridCacheEntryRemovedException If removed.
     */
    protected void clearReader(UUID nodeId) throws GridCacheEntryRemovedException {
        // No-op.
    }

    /** {@inheritDoc} */
    @Override public boolean clear(GridCacheVersion ver, boolean readers,
        @Nullable CacheEntryPredicate[] filter) throws IgniteCheckedException {
        boolean ret;
        boolean rmv;
        boolean marked;

        while (true) {
            ret = false;
            rmv = false;
            marked = false;

            // For optimistic check.
            GridCacheVersion startVer = null;

            if (!F.isEmptyOrNulls(filter)) {
                synchronized (this) {
                    startVer = this.ver;
                }

                if (!cctx.isAll(this, filter))
                    return false;
            }

            synchronized (this) {
                if (startVer != null && !startVer.equals(this.ver))
                    // Version has changed since filter checking.
                    continue;

                CacheObject val = saveValueForIndexUnlocked();

                try {
                    if ((!hasReaders() || readers)) {
                        // markObsolete will clear the value.
                        if (!(marked = markObsolete0(ver, true, null))) {
                            if (log.isDebugEnabled())
                                log.debug("Entry could not be marked obsolete (it is still used): " + this);

                            break;
                        }

                        clearReaders();
                    }
                    else {
                        if (log.isDebugEnabled())
                            log.debug("Entry could not be marked obsolete (it still has readers): " + this);

                        break;
                    }
                }
                catch (GridCacheEntryRemovedException ignore) {
                    if (log.isDebugEnabled())
                        log.debug("Got removed entry when clearing (will simply return): " + this);

                    ret = true;

                    break;
                }

                if (log.isDebugEnabled())
                    log.debug("Entry has been marked obsolete: " + this);

                clearIndex(val);

                releaseSwap();

                ret = true;
                rmv = true;

                break;
            }
        }

        if (marked)
            onMarkedObsolete();

        if (rmv)
            cctx.cache().removeEntry(this); // Clear cache.

        return ret;
    }

    /** {@inheritDoc} */
    @Override public synchronized GridCacheVersion obsoleteVersion() {
        return obsoleteVersionExtras();
    }

    /** {@inheritDoc} */
    @Override public boolean markObsolete(GridCacheVersion ver) {
        boolean obsolete;

        synchronized (this) {
            obsolete = markObsolete0(ver, true, null);
        }

        if (obsolete)
            onMarkedObsolete();

        return obsolete;
    }

    /** {@inheritDoc} */
    @Override public boolean markObsoleteIfEmpty(@Nullable GridCacheVersion ver) throws IgniteCheckedException {
        boolean obsolete = false;
        boolean deferred = false;

        try {
            synchronized (this) {
                if (obsoleteVersionExtras() != null)
                    return false;

                if (!hasValueUnlocked() || checkExpired()) {
                    if (ver == null)
                        ver = nextVersion();

                    if (cctx.deferredDelete() && !isStartVersion() && !detached() && !isInternal()) {
                        if (!deletedUnlocked()) {
                            update(null, 0L, 0L, ver);

                            deletedUnlocked(true);

                            deferred = true;
                        }
                    }
                    else
                        obsolete = markObsolete0(ver, true, null);
                }
            }
        }
        finally {
            if (obsolete)
                onMarkedObsolete();

            if (deferred)
                cctx.onDeferredDelete(this, ver);
        }

        return obsolete;
    }

    /** {@inheritDoc} */
    @Override public boolean markObsoleteVersion(GridCacheVersion ver) {
        assert cctx.deferredDelete();

        boolean marked;

        synchronized (this) {
            if (obsoleteVersionExtras() != null)
                return true;

            if (!this.ver.equals(ver))
                return false;

            marked = markObsolete0(ver, true, null);
        }

        if (marked)
            onMarkedObsolete();

        return marked;
    }

    /**
     * @return {@code True} if this entry should not be evicted from cache.
     */
    protected boolean evictionDisabled() {
        return false;
    }

    /**
     * <p>
     * Note that {@link #onMarkedObsolete()} should always be called after this method
     * returns {@code true}.
     *
     * @param ver Version.
     * @param clear {@code True} to clear.
     * @param extras Predefined extras.
     * @return {@code True} if entry is obsolete, {@code false} if entry is still used by other threads or nodes.
     */
    protected final boolean markObsolete0(GridCacheVersion ver, boolean clear, GridCacheObsoleteEntryExtras extras) {
        assert Thread.holdsLock(this);

        if (evictionDisabled()) {
            assert !obsolete() : this;

            return false;
        }

        GridCacheVersion obsoleteVer = obsoleteVersionExtras();

        if (ver != null) {
            // If already obsolete, then do nothing.
            if (obsoleteVer != null)
                return true;

            GridCacheMvcc mvcc = mvccExtras();

            if (mvcc == null || mvcc.isEmpty(ver)) {
                obsoleteVer = ver;

                obsoleteVersionExtras(obsoleteVer, extras);

                if (clear)
                    value(null);
            }

            return obsoleteVer != null;
        }
        else
            return obsoleteVer != null;
    }

    /** {@inheritDoc} */
    @Override public void onMarkedObsolete() {
        // No-op.
    }

    /** {@inheritDoc} */
    @Override public final synchronized boolean obsolete() {
        return obsoleteVersionExtras() != null;
    }

    /** {@inheritDoc} */
    @Override public final synchronized boolean obsolete(GridCacheVersion exclude) {
        GridCacheVersion obsoleteVer = obsoleteVersionExtras();

        return obsoleteVer != null && !obsoleteVer.equals(exclude);
    }

    /** {@inheritDoc} */
    @Override public synchronized boolean invalidate(@Nullable GridCacheVersion curVer, GridCacheVersion newVer)
        throws IgniteCheckedException {
        assert newVer != null;

        if (curVer == null || ver.equals(curVer)) {
            CacheObject val = saveValueForIndexUnlocked();

            value(null);

            ver = newVer;

            releaseSwap();

            clearIndex(val);

            onInvalidate();
        }

        return obsoleteVersionExtras() != null;
    }

    /**
     * Called when entry invalidated.
     */
    protected void onInvalidate() {
        // No-op.
    }

    /** {@inheritDoc} */
    @Override public boolean invalidate(@Nullable CacheEntryPredicate[] filter)
        throws GridCacheEntryRemovedException, IgniteCheckedException {
        if (F.isEmptyOrNulls(filter)) {
            synchronized (this) {
                checkObsolete();

                invalidate(null, nextVersion());

                return true;
            }
        }
        else {
            // For optimistic checking.
            GridCacheVersion startVer;

            synchronized (this) {
                checkObsolete();

                startVer = ver;
            }

            if (!cctx.isAll(this, filter))
                return false;

            synchronized (this) {
                checkObsolete();

                if (startVer.equals(ver)) {
                    invalidate(null, nextVersion());

                    return true;
                }
            }

            // If version has changed then repeat the process.
            return invalidate(filter);
        }
    }

    /**
     *
     * @param val New value.
     * @param expireTime Expiration time.
     * @param ttl Time to live.
     * @param ver Update version.
     */
    protected final void update(@Nullable CacheObject val, long expireTime, long ttl, GridCacheVersion ver) {
        assert ver != null;
        assert Thread.holdsLock(this);
        assert ttl != CU.TTL_ZERO && ttl != CU.TTL_NOT_CHANGED && ttl >= 0 : ttl;

        long oldExpireTime = expireTimeExtras();

        if (oldExpireTime != 0 && expireTime != oldExpireTime && cctx.config().isEagerTtl())
            cctx.ttl().removeTrackedEntry(this);

        value(val);

        ttlAndExpireTimeExtras(ttl, expireTime);

        if (expireTime != 0 && (expireTime != oldExpireTime || isStartVersion()) && cctx.config().isEagerTtl())
            cctx.ttl().addTrackedEntry(this);

        this.ver = ver;
    }

    /**
     * Update TTL if it is changed.
     *
     * @param expiryPlc Expiry policy.
     */
    private void updateTtl(ExpiryPolicy expiryPlc) {
        long ttl = CU.toTtl(expiryPlc.getExpiryForAccess());

        if (ttl != CU.TTL_NOT_CHANGED)
            updateTtl(ttl);
    }

    /**
     * Update TTL is it is changed.
     *
     * @param expiryPlc Expiry policy.
     * @throws IgniteCheckedException If failed.
     * @throws GridCacheEntryRemovedException If failed.
     */
    private void updateTtl(IgniteCacheExpiryPolicy expiryPlc)
        throws IgniteCheckedException, GridCacheEntryRemovedException {
        long ttl = expiryPlc.forAccess();

        if (ttl != CU.TTL_NOT_CHANGED) {
            updateTtl(ttl);

            expiryPlc.ttlUpdated(key(),
                version(),
                hasReaders() ? ((GridDhtCacheEntry)this).readers() : null);
        }
    }

    /**
     * @param ttl Time to live.
     */
    private void updateTtl(long ttl) {
        assert ttl >= 0 || ttl == CU.TTL_ZERO : ttl;
        assert Thread.holdsLock(this);

        long expireTime;

        if (ttl == CU.TTL_ZERO) {
            ttl = CU.TTL_MINIMUM;
            expireTime = CU.expireTimeInPast();
        }
        else
            expireTime = CU.toExpireTime(ttl);

        long oldExpireTime = expireTimeExtras();

        if (oldExpireTime != 0 && expireTime != oldExpireTime && cctx.config().isEagerTtl())
            cctx.ttl().removeTrackedEntry(this);

        ttlAndExpireTimeExtras(ttl, expireTime);

        if (expireTime != 0 && expireTime != oldExpireTime && cctx.config().isEagerTtl())
            cctx.ttl().addTrackedEntry(this);
    }

    /**
     * @return {@code True} if values should be stored off-heap.
     */
    protected boolean isOffHeapValuesOnly() {
        return cctx.config().getMemoryMode() == CacheMemoryMode.OFFHEAP_VALUES;
    }

    /**
     * @throws GridCacheEntryRemovedException If entry is obsolete.
     */
    protected void checkObsolete() throws GridCacheEntryRemovedException {
        assert Thread.holdsLock(this);

        if (obsoleteVersionExtras() != null)
            throw new GridCacheEntryRemovedException();
    }

    /** {@inheritDoc} */
    @Override public KeyCacheObject key() {
        return key;
    }

    /** {@inheritDoc} */
    @Override public IgniteTxKey txKey() {
        return cctx.txKey(key);
    }

    /** {@inheritDoc} */
    @Override public synchronized GridCacheVersion version() throws GridCacheEntryRemovedException {
        checkObsolete();

        return ver;
    }

    /** {@inheritDoc} */
    @Override public synchronized boolean checkSerializableReadVersion(GridCacheVersion serReadVer)
        throws GridCacheEntryRemovedException {
        checkObsolete();

        if (!serReadVer.equals(ver)) {
            boolean empty = isStartVersion() || deletedUnlocked();

            if (serReadVer.equals(IgniteTxEntry.SER_READ_EMPTY_ENTRY_VER))
                return empty;
            else if (serReadVer.equals(IgniteTxEntry.SER_READ_NOT_EMPTY_VER))
                return !empty;

            return false;
        }

        return true;
    }

    /**
     * Gets hash value for the entry key.
     *
     * @return Hash value.
     */
    int hash() {
        return hash;
    }

    /**
     * Gets next entry in bucket linked list within a hash map segment.
     *
     * @param segId Segment ID.
     * @return Next entry.
     */
    GridCacheMapEntry next(int segId) {
        return segId % 2 == 0 ? next0 : next1;
    }

    /**
     * Sets next entry in bucket linked list within a hash map segment.
     *
     * @param segId Segment ID.
     * @param next Next entry.
     */
    void next(int segId, @Nullable GridCacheMapEntry next) {
        if (segId % 2 == 0)
            next0 = next;
        else
            next1 = next;
    }

    /** {@inheritDoc} */
    @Nullable @Override public CacheObject peek(boolean heap,
        boolean offheap,
        boolean swap,
        AffinityTopologyVersion topVer,
        @Nullable IgniteCacheExpiryPolicy expiryPlc)
        throws GridCacheEntryRemovedException, IgniteCheckedException {
        assert heap || offheap || swap;

        try {
            if (heap) {
                GridTuple<CacheObject> val = peekGlobal(false, topVer, null, expiryPlc);

                if (val != null)
                    return val.get();
            }

            if (offheap || swap) {
                GridCacheSwapEntry e = cctx.swap().read(this, false, offheap, swap, true);

                return e != null ? e.value() : null;
            }

            return null;
        }
        catch (GridCacheFilterFailedException ignored) {
            assert false;

            return null;
        }
    }

    /** {@inheritDoc} */
    @Nullable @Override public CacheObject peek(
        boolean heap,
        boolean offheap,
        boolean swap,
        @Nullable IgniteCacheExpiryPolicy plc)
        throws GridCacheEntryRemovedException, IgniteCheckedException {
        IgniteInternalTx tx = cctx.tm().localTxx();

        AffinityTopologyVersion topVer = tx != null ? tx.topologyVersion() : cctx.affinity().affinityTopologyVersion();

        return peek(heap, offheap, swap, topVer, plc);
    }

    /**
     * @param failFast Fail fast flag.
     * @param topVer Topology version.
     * @param filter Filter.
     * @param expiryPlc Optional expiry policy.
     * @return Peeked value.
     * @throws GridCacheFilterFailedException If filter failed.
     * @throws GridCacheEntryRemovedException If entry got removed.
     * @throws IgniteCheckedException If unexpected cache failure occurred.
     */
    @SuppressWarnings({"RedundantTypeArguments"})
    @Nullable private GridTuple<CacheObject> peekGlobal(boolean failFast,
        AffinityTopologyVersion topVer,
        CacheEntryPredicate[] filter,
        @Nullable IgniteCacheExpiryPolicy expiryPlc)
        throws GridCacheEntryRemovedException, GridCacheFilterFailedException, IgniteCheckedException {
        if (!valid(topVer))
            return null;

        boolean rmv = false;

        try {
            while (true) {
                GridCacheVersion ver;
                CacheObject val;

                synchronized (this) {
                    if (checkExpired()) {
                        rmv = markObsolete0(cctx.versions().next(this.ver), true, null);

                        return null;
                    }

                    checkObsolete();

                    ver = this.ver;
                    val = rawGetOrUnmarshalUnlocked(false);

                    if (val != null && expiryPlc != null)
                        updateTtl(expiryPlc);
                }

                if (!cctx.isAll(this, filter))
                    return F.t(CU.<CacheObject>failed(failFast));

                if (F.isEmptyOrNulls(filter) || ver.equals(version()))
                    return F.t(val);
            }
        }
        finally {
            if (rmv) {
                onMarkedObsolete();

                cctx.cache().map().removeEntry(this);
            }
        }
    }

    /**
     * TODO: GG-4009: do we need to generate event and invalidate value?
     *
     * @return {@code true} if expired.
     * @throws IgniteCheckedException In case of failure.
     */
    private boolean checkExpired() throws IgniteCheckedException {
        assert Thread.holdsLock(this);

        long expireTime = expireTimeExtras();

        if (expireTime > 0) {
            long delta = expireTime - U.currentTimeMillis();

            if (log.isDebugEnabled())
                log.debug("Checked expiration time for entry [timeLeft=" + delta + ", entry=" + this + ']');

            if (delta <= 0) {
                releaseSwap();

                clearIndex(saveValueForIndexUnlocked());

                return true;
            }
        }

        return false;
    }

    /**
     * @return Value.
     */
    @Override public synchronized CacheObject rawGet() {
        return val;
    }

    /** {@inheritDoc} */
    @Nullable @Override public synchronized CacheObject rawGetOrUnmarshal(boolean tmp) throws IgniteCheckedException {
        return rawGetOrUnmarshalUnlocked(tmp);
    }

    /**
     * @param tmp If {@code true} can return temporary instance.
     * @return Value (unmarshalled if needed).
     * @throws IgniteCheckedException If failed.
     */
    @Nullable public CacheObject rawGetOrUnmarshalUnlocked(boolean tmp) throws IgniteCheckedException {
        assert Thread.holdsLock(this);

        CacheObject val = this.val;

        if (val != null)
            return val;

        if (hasOffHeapPointer()) {
            CacheObject val0 = cctx.fromOffheap(offHeapPointer(), tmp);

            if (!tmp && cctx.kernalContext().config().isPeerClassLoadingEnabled())
                val0.finishUnmarshal(cctx.cacheObjectContext(), cctx.deploy().globalLoader());

            return val0;
        }

        return null;
    }

    /** {@inheritDoc} */
    @Override public synchronized boolean hasValue() {
        return hasValueUnlocked();
    }

    /**
     * @return {@code True} if this entry has value.
     */
    protected boolean hasValueUnlocked() {
        assert Thread.holdsLock(this);

        return val != null || hasOffHeapPointer();
    }

    /** {@inheritDoc} */
    @Override public synchronized CacheObject rawPut(CacheObject val, long ttl) {
        CacheObject old = this.val;

        update(val, CU.toExpireTime(ttl), ttl, nextVersion());

        return old;
    }

    /** {@inheritDoc} */
    @SuppressWarnings({"RedundantTypeArguments"})
    @Override public boolean initialValue(
        CacheObject val,
        GridCacheVersion ver,
        long ttl,
        long expireTime,
        boolean preload,
        AffinityTopologyVersion topVer,
        GridDrType drType)
        throws IgniteCheckedException, GridCacheEntryRemovedException {
        synchronized (this) {
            checkObsolete();

            if ((isNew() && !cctx.swap().containsKey(key, partition())) || (!preload && deletedUnlocked())) {
                long expTime = expireTime < 0 ? CU.toExpireTime(ttl) : expireTime;

                val = cctx.kernalContext().cacheObjects().prepareForCache(val, cctx);

                if (val != null)
                    updateIndex(val, expTime, ver, null);

                // Version does not change for load ops.
                update(val, expTime, ttl, ver);

                boolean skipQryNtf = false;

                if (val == null) {
                    skipQryNtf = true;

                    if (cctx.deferredDelete() && !isInternal()) {
                        assert !deletedUnlocked();

                        deletedUnlocked(true);
                    }
                }
                else if (deletedUnlocked())
                    deletedUnlocked(false);

                long updateCntr = 0;

                if (!preload)
                    updateCntr = nextPartCounter(topVer);

                drReplicate(drType, val, ver);

                if (!skipQryNtf) {
                    cctx.continuousQueries().onEntryUpdated(this, key, val, null, true, preload, updateCntr, topVer);

                    cctx.dataStructures().onEntryUpdated(key, false);
                }

                if (cctx.store().isLocal()) {
                    if (val != null)
                        cctx.store().put(null, keyValue(false), CU.value(val, cctx, false), ver);
                }

                return true;
            }

            return false;
        }
    }

    /**
     * @param topVer Topology version.
     * @return Update counter.
     */
    private long nextPartCounter(AffinityTopologyVersion topVer) {
        long updateCntr;

        if (!cctx.isLocal() && !isNear()) {
            GridDhtLocalPartition locPart = cctx.topology().localPartition(partition(), topVer, false);

            assert locPart != null;

            updateCntr = locPart.nextUpdateCounter();
        }
        else
            updateCntr = 0;

        return updateCntr;
    }

    /** {@inheritDoc} */
    @Override public synchronized boolean initialValue(KeyCacheObject key, GridCacheSwapEntry unswapped) throws
        IgniteCheckedException,
        GridCacheEntryRemovedException {
        checkObsolete();

        if (isNew()) {
            CacheObject val = unswapped.value();

            val = cctx.kernalContext().cacheObjects().prepareForCache(val, cctx);

            // Version does not change for load ops.
            update(val,
                unswapped.expireTime(),
                unswapped.ttl(),
                unswapped.version()
            );

            return true;
        }

        return false;
    }

    /** {@inheritDoc} */
    @Override public synchronized GridCacheVersionedEntryEx versionedEntry()
        throws IgniteCheckedException, GridCacheEntryRemovedException {
        boolean isNew = isStartVersion();

        CacheObject val = isNew ? unswap(true) : rawGetOrUnmarshalUnlocked(false);

        return new GridCachePlainVersionedEntry<>(key.value(cctx.cacheObjectContext(), true),
            CU.value(val, cctx, true),
            ttlExtras(),
            expireTimeExtras(),
            ver.conflictVersion(),
            isNew);
    }

    /** {@inheritDoc} */
    @Override public synchronized GridCacheVersion versionedValue(CacheObject val,
        GridCacheVersion curVer,
        GridCacheVersion newVer)
        throws IgniteCheckedException, GridCacheEntryRemovedException {

        checkObsolete();

        if (curVer == null || curVer.equals(ver)) {
            if (val != this.val) {
                GridCacheMvcc mvcc = mvccExtras();

                if (mvcc != null && !mvcc.isEmpty())
                    return null;

                if (newVer == null)
                    newVer = cctx.versions().next();

                CacheObject old = rawGetOrUnmarshalUnlocked(false);

                long ttl = ttlExtras();

                long expTime = CU.toExpireTime(ttl);

                // Detach value before index update.
                val = cctx.kernalContext().cacheObjects().prepareForCache(val, cctx);

                if (val != null) {
                    updateIndex(val, expTime, newVer, old);

                    if (deletedUnlocked())
                        deletedUnlocked(false);
                }

                // Version does not change for load ops.
                update(val, expTime, ttl, newVer);

                return newVer;
            }
        }

        return null;
    }

    /**
     * Gets next version for this cache entry.
     *
     * @return Next version.
     */
    private GridCacheVersion nextVersion() {
        // Do not change topology version when generating next version.
        return cctx.versions().next(ver);
    }

    /** {@inheritDoc} */
    @Override public synchronized boolean hasLockCandidate(GridCacheVersion ver) throws GridCacheEntryRemovedException {
        checkObsolete();

        GridCacheMvcc mvcc = mvccExtras();

        return mvcc != null && mvcc.hasCandidate(ver);
    }

    /** {@inheritDoc} */
    @Override public synchronized boolean hasLockCandidate(long threadId) throws GridCacheEntryRemovedException {
        checkObsolete();

        GridCacheMvcc mvcc = mvccExtras();

        return mvcc != null && mvcc.localCandidate(threadId) != null;
    }

    /** {@inheritDoc} */
    @Override public synchronized boolean lockedByAny(GridCacheVersion... exclude)
        throws GridCacheEntryRemovedException {
        checkObsolete();

        GridCacheMvcc mvcc = mvccExtras();

        return mvcc != null && !mvcc.isEmpty(exclude);
    }

    /** {@inheritDoc} */
    @Override public boolean lockedByThread() throws GridCacheEntryRemovedException {
        return lockedByThread(Thread.currentThread().getId());
    }

    /** {@inheritDoc} */
    @Override public synchronized boolean lockedLocally(GridCacheVersion lockVer)
        throws GridCacheEntryRemovedException {
        checkObsolete();

        GridCacheMvcc mvcc = mvccExtras();

        return mvcc != null && mvcc.isLocallyOwned(lockVer);
    }

    /** {@inheritDoc} */
    @Override public synchronized boolean lockedByThread(long threadId, GridCacheVersion exclude)
        throws GridCacheEntryRemovedException {
        checkObsolete();

        GridCacheMvcc mvcc = mvccExtras();

        return mvcc != null && mvcc.isLocallyOwnedByThread(threadId, false, exclude);
    }

    /** {@inheritDoc} */
    @Override public synchronized boolean lockedLocallyByIdOrThread(GridCacheVersion lockVer, long threadId)
        throws GridCacheEntryRemovedException {
        GridCacheMvcc mvcc = mvccExtras();

        return mvcc != null && mvcc.isLocallyOwnedByIdOrThread(lockVer, threadId);
    }

    /** {@inheritDoc} */
    @Override public synchronized boolean lockedByThread(long threadId) throws GridCacheEntryRemovedException {
        checkObsolete();

        GridCacheMvcc mvcc = mvccExtras();

        return mvcc != null && mvcc.isLocallyOwnedByThread(threadId, true);
    }

    /** {@inheritDoc} */
    @Override public synchronized boolean lockedBy(GridCacheVersion ver) throws GridCacheEntryRemovedException {
        checkObsolete();

        GridCacheMvcc mvcc = mvccExtras();

        return mvcc != null && mvcc.isOwnedBy(ver);
    }

    /** {@inheritDoc} */
    @Override public synchronized boolean lockedByThreadUnsafe(long threadId) {
        GridCacheMvcc mvcc = mvccExtras();

        return mvcc != null && mvcc.isLocallyOwnedByThread(threadId, true);
    }

    /** {@inheritDoc} */
    @Override public synchronized boolean lockedByUnsafe(GridCacheVersion ver) {
        GridCacheMvcc mvcc = mvccExtras();

        return mvcc != null && mvcc.isOwnedBy(ver);
    }

    /** {@inheritDoc} */
    @Override public synchronized boolean lockedLocallyUnsafe(GridCacheVersion lockVer) {
        GridCacheMvcc mvcc = mvccExtras();

        return mvcc != null && mvcc.isLocallyOwned(lockVer);
    }

    /** {@inheritDoc} */
    @Override public synchronized boolean hasLockCandidateUnsafe(GridCacheVersion ver) {
        GridCacheMvcc mvcc = mvccExtras();

        return mvcc != null && mvcc.hasCandidate(ver);
    }

    /** {@inheritDoc} */
    @Override public synchronized Collection<GridCacheMvccCandidate> localCandidates(GridCacheVersion... exclude)
        throws GridCacheEntryRemovedException {
        checkObsolete();

        GridCacheMvcc mvcc = mvccExtras();

        return mvcc == null ? Collections.<GridCacheMvccCandidate>emptyList() : mvcc.localCandidates(exclude);
    }

    /** {@inheritDoc} */
    @Override public Collection<GridCacheMvccCandidate> remoteMvccSnapshot(GridCacheVersion... exclude) {
        return Collections.emptyList();
    }

    /** {@inheritDoc} */
    @Nullable @Override public synchronized GridCacheMvccCandidate candidate(GridCacheVersion ver)
        throws GridCacheEntryRemovedException {
        checkObsolete();

        GridCacheMvcc mvcc = mvccExtras();

        return mvcc == null ? null : mvcc.candidate(ver);
    }

    /** {@inheritDoc} */
    @Override public synchronized GridCacheMvccCandidate localCandidate(long threadId)
        throws GridCacheEntryRemovedException {
        checkObsolete();

        GridCacheMvcc mvcc = mvccExtras();

        return mvcc == null ? null : mvcc.localCandidate(threadId);
    }

    /** {@inheritDoc} */
    @Override public GridCacheMvccCandidate candidate(UUID nodeId, long threadId)
        throws GridCacheEntryRemovedException {
        boolean loc = cctx.nodeId().equals(nodeId);

        synchronized (this) {
            checkObsolete();

            GridCacheMvcc mvcc = mvccExtras();

            return mvcc == null ? null : loc ? mvcc.localCandidate(threadId) :
                mvcc.remoteCandidate(nodeId, threadId);
        }
    }

    /** {@inheritDoc} */
    @Override public synchronized GridCacheMvccCandidate localOwner() throws GridCacheEntryRemovedException {
        checkObsolete();

        GridCacheMvcc mvcc = mvccExtras();

        return mvcc == null ? null : mvcc.localOwner();
    }

    /** {@inheritDoc} */
    @Override public synchronized long rawExpireTime() {
        return expireTimeExtras();
    }

    /** {@inheritDoc} */
    @Override public long expireTimeUnlocked() {
        assert Thread.holdsLock(this);

        return expireTimeExtras();
    }

    /** {@inheritDoc} */
    @Override public boolean onTtlExpired(GridCacheVersion obsoleteVer) {
        boolean obsolete = false;
        boolean deferred = false;
        GridCacheVersion ver0 = null;

        try {
            synchronized (this) {
                CacheObject expiredVal = saveOldValueUnlocked(false);

                boolean hasOldBytes = hasOffHeapPointer();

                boolean expired = checkExpired();

                if (expired) {
                    if (!obsolete()) {
                        if (cctx.deferredDelete() && !detached() && !isInternal()) {
                            if (!deletedUnlocked()) {
                                update(null, 0L, 0L, ver0 = ver);

                                deletedUnlocked(true);

                                deferred = true;
                            }
                        }
                        else {
                            if (markObsolete0(obsoleteVer, true, null))
                                obsolete = true; // Success, will return "true".
                        }
                    }

                    clearIndex(expiredVal);

                    releaseSwap();

                    if (cctx.events().isRecordable(EVT_CACHE_OBJECT_EXPIRED)) {
                        cctx.events().addEvent(partition(),
                            key,
                            cctx.localNodeId(),
                            null,
                            EVT_CACHE_OBJECT_EXPIRED,
                            null,
                            false,
                            expiredVal,
                            expiredVal != null || hasOldBytes,
                            null,
                            null,
                            null);
                    }

                    cctx.continuousQueries().onEntryExpired(this, key, expiredVal);
                }
            }
        }
        catch (IgniteCheckedException e) {
            U.error(log, "Failed to clean up expired cache entry: " + this, e);
        }
        finally {
            if (obsolete) {
                onMarkedObsolete();

                cctx.cache().removeEntry(this);
            }

            if (deferred) {
                assert ver0 != null;

                cctx.onDeferredDelete(this, ver0);
            }

            if ((obsolete || deferred) && cctx.cache().configuration().isStatisticsEnabled())
                cctx.cache().metrics0().onEvict();
        }

        return obsolete;
    }

    /** {@inheritDoc} */
    @Override public synchronized long rawTtl() {
        return ttlExtras();
    }

    /** {@inheritDoc} */
    @SuppressWarnings({"IfMayBeConditional"})
    @Override public long expireTime() throws GridCacheEntryRemovedException {
        IgniteTxLocalAdapter tx = currentTx();

        if (tx != null) {
            long time = tx.entryExpireTime(txKey());

            if (time > 0)
                return time;
        }

        synchronized (this) {
            checkObsolete();

            return expireTimeExtras();
        }
    }

    /** {@inheritDoc} */
    @SuppressWarnings({"IfMayBeConditional"})
    @Override public long ttl() throws GridCacheEntryRemovedException {
        IgniteTxLocalAdapter tx = currentTx();

        if (tx != null) {
            long entryTtl = tx.entryTtl(txKey());

            if (entryTtl > 0)
                return entryTtl;
        }

        synchronized (this) {
            checkObsolete();

            return ttlExtras();
        }
    }

    /**
     * @return Current transaction.
     */
    private IgniteTxLocalAdapter currentTx() {
        if (cctx.isDht())
            return cctx.dht().near().context().tm().localTx();
        else
            return cctx.tm().localTx();
    }

    /** {@inheritDoc} */
    @Override public void updateTtl(@Nullable GridCacheVersion ver, long ttl) {
        synchronized (this) {
            updateTtl(ttl);

            /*
            TODO IGNITE-305.
            try {
                if (var == null || ver.equals(version()))
                    updateTtl(ttl);
            }
            catch (GridCacheEntryRemovedException ignored) {
                // No-op.
            }
            */
        }
    }

    /** {@inheritDoc} */
    @Override public synchronized CacheObject valueBytes() throws GridCacheEntryRemovedException {
        checkObsolete();

        return valueBytesUnlocked();
    }

    /** {@inheritDoc} */
    @Nullable @Override public CacheObject valueBytes(@Nullable GridCacheVersion ver)
        throws IgniteCheckedException, GridCacheEntryRemovedException {
        CacheObject val = null;

        synchronized (this) {
            checkObsolete();

            if (ver == null || this.ver.equals(ver))
                val = valueBytesUnlocked();
        }

        return val;
    }

    /**
     * Updates cache index.
     *
     * @param val Value.
     * @param expireTime Expire time.
     * @param ver New entry version.
     * @param prevVal Previous value.
     * @throws IgniteCheckedException If update failed.
     */
    protected void updateIndex(@Nullable CacheObject val,
        long expireTime,
        GridCacheVersion ver,
        @Nullable CacheObject prevVal) throws IgniteCheckedException {
        assert Thread.holdsLock(this);
        assert val != null : "null values in update index for key: " + key;

        try {
            GridCacheQueryManager qryMgr = cctx.queries();

            if (qryMgr.enabled())
                qryMgr.store(key, val, ver, expireTime);
        }
        catch (IgniteCheckedException e) {
            throw new GridCacheIndexUpdateException(e);
        }
    }

    /**
     * Clears index.
     *
     * @param prevVal Previous value (if needed for index update).
     * @throws IgniteCheckedException If failed.
     */
    protected void clearIndex(CacheObject prevVal) throws IgniteCheckedException {
        assert Thread.holdsLock(this);

        try {
            GridCacheQueryManager<?, ?> qryMgr = cctx.queries();

            if (qryMgr.enabled())
                qryMgr.remove(key(), prevVal);
        }
        catch (IgniteCheckedException e) {
            throw new GridCacheIndexUpdateException(e);
        }
    }

    /**
     * This method will return current value only if clearIndex(V) will require previous value.
     * If previous value is not required, this method will return {@code null}.
     *
     * @return Previous value or {@code null}.
     * @throws IgniteCheckedException If failed to retrieve previous value.
     */
    protected final CacheObject saveValueForIndexUnlocked() throws IgniteCheckedException {
        return saveOldValueUnlocked(true);
    }

    /**
     * @param qryOnly If {@code true} reads old value only if query indexing is enabled.
     * @return Previous value or {@code null}.
     * @throws IgniteCheckedException If failed to retrieve previous value.
     */
    private CacheObject saveOldValueUnlocked(boolean qryOnly) throws IgniteCheckedException {
        assert Thread.holdsLock(this);

        if (qryOnly && !cctx.queries().enabled())
            return null;

        CacheObject val = rawGetOrUnmarshalUnlocked(false);

        if (val == null)
            val = cctx.swap().readValue(key, true, true);

        return val;
    }

    /** {@inheritDoc} */
    @SuppressWarnings("unchecked")
    @Override public <K, V> Cache.Entry<K, V> wrap() {
        try {
            IgniteInternalTx tx = cctx.tm().userTx();

            CacheObject val;

            if (tx != null) {
                GridTuple<CacheObject> peek = tx.peek(cctx, false, key, null);

                val = peek == null ? rawGetOrUnmarshal(false) : peek.get();
            }
            else
                val = rawGetOrUnmarshal(false);

            return new CacheEntryImpl<>(key.<K>value(cctx.cacheObjectContext(), false),
                CU.<V>value(val, cctx, false), ver);
        }
        catch (GridCacheFilterFailedException ignored) {
            throw new IgniteException("Should never happen.");
        }
        catch (IgniteCheckedException e) {
            throw new IgniteException("Failed to wrap entry: " + this, e);
        }
    }

    /** {@inheritDoc} */
    @Override public <K, V> Cache.Entry<K, V> wrapLazyValue() {
        return new LazyValueEntry<>(key);
    }

    /** {@inheritDoc} */
    @Override @Nullable public CacheObject peekVisibleValue() {
        try {
            IgniteInternalTx tx = cctx.tm().userTx();

            if (tx != null) {
                GridTuple<CacheObject> peek = tx.peek(cctx, false, key, null);

                if (peek != null)
                    return peek.get();
            }

            if (detached())
                return rawGet();

            for (;;) {
                GridCacheEntryEx e = cctx.cache().peekEx(key);

                if (e == null)
                    return null;

                try {
                    return e.peek(true, false, false, null);
                }
                catch (GridCacheEntryRemovedException ignored) {
                    // No-op.
                }
                catch (IgniteCheckedException ex) {
                    throw new IgniteException(ex);
                }
            }
        }
        catch (GridCacheFilterFailedException ignored) {
            throw new IgniteException("Should never happen.");
        }
    }

    /** {@inheritDoc} */
    @Override public <K, V> EvictableEntry<K, V> wrapEviction() {
        return new CacheEvictableEntryImpl<>(this);
    }

    /** {@inheritDoc} */
    @Override public synchronized <K, V> CacheEntryImplEx<K, V> wrapVersioned() {
        return new CacheEntryImplEx<>(key.<K>value(cctx.cacheObjectContext(), false), null, ver);
    }

    /**
     * @return Entry which holds key, value and version.
     */
    private synchronized <K, V> CacheEntryImplEx<K, V> wrapVersionedWithValue() {
        V val = this.val == null ? null : this.val.<V>value(cctx.cacheObjectContext(), false);

        return new CacheEntryImplEx<>(key.<K>value(cctx.cacheObjectContext(), false), val, ver);
    }

    /** {@inheritDoc} */
    @Override public boolean evictInternal(boolean swap, GridCacheVersion obsoleteVer,
        @Nullable CacheEntryPredicate[] filter) throws IgniteCheckedException {
        boolean marked = false;

        try {
            if (F.isEmptyOrNulls(filter)) {
                synchronized (this) {
                    if (evictionDisabled()) {
                        assert !obsolete();

                        return false;
                    }

                    if (obsoleteVersionExtras() != null)
                        return true;

                    CacheObject prev = saveOldValueUnlocked(false);

                    if (!hasReaders() && markObsolete0(obsoleteVer, false, null)) {
                        if (swap) {
                            if (!isStartVersion()) {
                                try {
                                    // Write to swap.
                                    swap();
                                }
                                catch (IgniteCheckedException e) {
                                    U.error(log, "Failed to write entry to swap storage: " + this, e);
                                }
                            }
                        }
                        else
                            clearIndex(prev);

                        // Nullify value after swap.
                        value(null);

                        marked = true;

                        return true;
                    }
                    else
                        evictFailed(prev);
                }
            }
            else {
                // For optimistic check.
                while (true) {
                    GridCacheVersion v;

                    synchronized (this) {
                        v = ver;
                    }

                    if (!cctx.isAll(/*version needed for sync evicts*/this, filter))
                        return false;

                    synchronized (this) {
                        if (evictionDisabled()) {
                            assert !obsolete();

                            return false;
                        }

                        if (obsoleteVersionExtras() != null)
                            return true;

                        if (!v.equals(ver))
                            // Version has changed since entry passed the filter. Do it again.
                            continue;

                        CacheObject prevVal = saveValueForIndexUnlocked();

                        if (!hasReaders() && markObsolete0(obsoleteVer, false, null)) {
                            if (swap) {
                                if (!isStartVersion()) {
                                    try {
                                        // Write to swap.
                                        swap();
                                    }
                                    catch (IgniteCheckedException e) {
                                        U.error(log, "Failed to write entry to swap storage: " + this, e);
                                    }
                                }
                            }
                            else
                                clearIndex(prevVal);

                            // Nullify value after swap.
                            value(null);

                            marked = true;

                            return true;
                        }
                        else {
                            evictFailed(prevVal);

                            return false;
                        }
                    }
                }
            }
        }
        catch (GridCacheEntryRemovedException ignore) {
            if (log.isDebugEnabled())
                log.debug("Got removed entry when evicting (will simply return): " + this);

            return true;
        }
        finally {
            if (marked)
                onMarkedObsolete();
        }

        return false;
    }

    /**
     * @param prevVal Previous value.
     * @throws IgniteCheckedException If failed.
     */
    private void evictFailed(@Nullable CacheObject prevVal) throws IgniteCheckedException {
        if (cctx.offheapTiered() && ((flags & IS_OFFHEAP_PTR_MASK) != 0)) {
            flags &= ~IS_OFFHEAP_PTR_MASK;

            if (prevVal != null) {
                cctx.swap().removeOffheap(key());

                value(prevVal);

                GridCacheQueryManager qryMgr = cctx.queries();

                if (qryMgr.enabled())
                    qryMgr.onUnswap(key, prevVal);
            }
        }
    }

    /** {@inheritDoc} */
    @Override public GridCacheBatchSwapEntry evictInBatchInternal(GridCacheVersion obsoleteVer)
        throws IgniteCheckedException {
        assert Thread.holdsLock(this);
        assert cctx.isSwapOrOffheapEnabled();
        assert !obsolete();

        GridCacheBatchSwapEntry ret = null;

        try {
            if (!hasReaders() && markObsolete0(obsoleteVer, false, null)) {
                if (!isStartVersion() && hasValueUnlocked()) {
                    if (cctx.offheapTiered() && hasOffHeapPointer()) {
                        if (cctx.swap().offheapEvictionEnabled())
                            cctx.swap().enableOffheapEviction(key(), partition());

                        return null;
                    }

                    IgniteUuid valClsLdrId = null;
                    IgniteUuid keyClsLdrId = null;

                    if (cctx.kernalContext().config().isPeerClassLoadingEnabled()) {
                        if (val != null) {
                            valClsLdrId = cctx.deploy().getClassLoaderId(
                                U.detectObjectClassLoader(val.value(cctx.cacheObjectContext(), false)));
                        }

                        keyClsLdrId = cctx.deploy().getClassLoaderId(
                            U.detectObjectClassLoader(key.value(cctx.cacheObjectContext(), false)));
                    }

                    IgniteBiTuple<byte[], Byte> valBytes = valueBytes0();

                    ret = new GridCacheBatchSwapEntry(key(),
                        partition(),
                        ByteBuffer.wrap(valBytes.get1()),
                        valBytes.get2(),
                        ver,
                        ttlExtras(),
                        expireTimeExtras(),
                        keyClsLdrId,
                        valClsLdrId);
                }

                value(null);
            }
        }
        catch (GridCacheEntryRemovedException ignored) {
            if (log.isDebugEnabled())
                log.debug("Got removed entry when evicting (will simply return): " + this);
        }

        return ret;
    }

    /**
     * @param filter Entry filter.
     * @return {@code True} if entry is visitable.
     */
    public boolean visitable(CacheEntryPredicate[] filter) {
        boolean rmv = false;

        try {
            synchronized (this) {
                if (obsoleteOrDeleted())
                    return false;

                if (checkExpired()) {
                    rmv = markObsolete0(cctx.versions().next(this.ver), true, null);

                    return false;
                }
            }

            if (filter != CU.empty0() && !cctx.isAll(this, filter))
                return false;
        }
        catch (IgniteCheckedException e) {
            U.error(log, "An exception was thrown while filter checking.", e);

            RuntimeException ex = e.getCause(RuntimeException.class);

            if (ex != null)
                throw ex;

            Error err = e.getCause(Error.class);

            if (err != null)
                throw err;

            return false;
        }
        finally {
            if (rmv) {
                onMarkedObsolete();

                cctx.cache().map().removeEntry(this);
            }
        }

        IgniteInternalTx tx = cctx.tm().localTxx();

        return tx == null || !tx.removed(txKey());
    }

    /** {@inheritDoc} */
    @Override public boolean deleted() {
        if (!cctx.deferredDelete())
            return false;

        synchronized (this) {
            return deletedUnlocked();
        }
    }

    /** {@inheritDoc} */
    @Override public synchronized boolean obsoleteOrDeleted() {
        return obsoleteVersionExtras() != null ||
            (cctx.deferredDelete() && (deletedUnlocked() || !hasValueUnlocked()));
    }

    /**
     * @return {@code True} if deleted.
     */
    @SuppressWarnings("SimplifiableIfStatement")
    protected boolean deletedUnlocked() {
        assert Thread.holdsLock(this);

        if (!cctx.deferredDelete())
            return false;

        return (flags & IS_DELETED_MASK) != 0;
    }

    /**
     * @param deleted {@code True} if deleted.
     */
    protected void deletedUnlocked(boolean deleted) {
        assert Thread.holdsLock(this);
        assert cctx.deferredDelete();

        if (deleted) {
            assert !deletedUnlocked() : this;

            flags |= IS_DELETED_MASK;

            cctx.decrementPublicSize(this);
        }
        else {
            assert deletedUnlocked() : this;

            flags &= ~IS_DELETED_MASK;

            cctx.incrementPublicSize(this);
        }
    }

    /**
     * @return MVCC.
     */
    @Nullable protected GridCacheMvcc mvccExtras() {
        return extras != null ? extras.mvcc() : null;
    }

    /**
     * @param mvcc MVCC.
     */
    protected void mvccExtras(@Nullable GridCacheMvcc mvcc) {
        extras = (extras != null) ? extras.mvcc(mvcc) : mvcc != null ? new GridCacheMvccEntryExtras(mvcc) : null;
    }

    /**
     * @return Obsolete version.
     */
    @Nullable protected GridCacheVersion obsoleteVersionExtras() {
        return extras != null ? extras.obsoleteVersion() : null;
    }

    /**
     * @param obsoleteVer Obsolete version.
     */
    protected void obsoleteVersionExtras(@Nullable GridCacheVersion obsoleteVer, GridCacheObsoleteEntryExtras ext) {
        extras = (extras != null) ?
            extras.obsoleteVersion(obsoleteVer) :
            obsoleteVer != null ?
                (ext != null) ? ext : new GridCacheObsoleteEntryExtras(obsoleteVer) :
                null;
    }

    /**
     * Updates metrics.
     *
     * @param op Operation.
     * @param metrics Update merics flag.
     */
    private void updateMetrics(GridCacheOperation op, boolean metrics) {
        if (metrics && cctx.cache().configuration().isStatisticsEnabled()) {
            if (op == GridCacheOperation.DELETE)
                cctx.cache().metrics0().onRemove();
            else
                cctx.cache().metrics0().onWrite();
        }
    }

    /**
     * @return TTL.
     */
    public long ttlExtras() {
        return extras != null ? extras.ttl() : 0;
    }

    /**
     * @return Expire time.
     */
    public long expireTimeExtras() {
        return extras != null ? extras.expireTime() : 0L;
    }

    /**
     * @param ttl TTL.
     * @param expireTime Expire time.
     */
    protected void ttlAndExpireTimeExtras(long ttl, long expireTime) {
        assert ttl != CU.TTL_NOT_CHANGED && ttl != CU.TTL_ZERO;

        extras = (extras != null) ? extras.ttlAndExpireTime(ttl, expireTime) : ttl != CU.TTL_ETERNAL ?
            new GridCacheTtlEntryExtras(ttl, expireTime) : null;
    }

    /**
     * @return True if entry has off-heap value pointer.
     */
    protected boolean hasOffHeapPointer() {
        return false;
    }

    /**
     * @return Off-heap value pointer.
     */
    protected long offHeapPointer() {
        return 0;
    }

    /**
     * @param valPtr Off-heap value pointer.
     */
    protected void offHeapPointer(long valPtr) {
        // No-op.
    }

    /**
     * @return Size of extras object.
     */
    private int extrasSize() {
        return extras != null ? extras.size() : 0;
    }

    /** {@inheritDoc} */
    @Override public void onUnlock() {
        // No-op.
    }

    /** {@inheritDoc} */
    @Override public boolean equals(Object o) {
        // Identity comparison left on purpose.
        return o == this;
    }

    /** {@inheritDoc} */
    @Override public int hashCode() {
        return hash;
    }

    /** {@inheritDoc} */
    @Override public synchronized String toString() {
        return S.toString(GridCacheMapEntry.class, this);
    }

    /**
     *
     */
    private class LazyValueEntry<K, V> implements Cache.Entry<K, V> {
        /** */
        private final KeyCacheObject key;

        /**
         * @param key Key.
         */
        private LazyValueEntry(KeyCacheObject key) {
            this.key = key;
        }

        /** {@inheritDoc} */
        @Override public K getKey() {
            return key.value(cctx.cacheObjectContext(), false);
        }

        /** {@inheritDoc} */
        @SuppressWarnings("unchecked")
        @Override public V getValue() {
            return CU.value(peekVisibleValue(), cctx, true);
        }

        /** {@inheritDoc} */
        @SuppressWarnings("unchecked")
        @Override public <T> T unwrap(Class<T> cls) {
            if (cls.isAssignableFrom(IgniteCache.class))
                return (T)cctx.grid().cache(cctx.name());

            if (cls.isAssignableFrom(getClass()))
                return (T)this;

            if (cls.isAssignableFrom(EvictableEntry.class))
                return (T)wrapEviction();

            if (cls.isAssignableFrom(CacheEntryImplEx.class))
                return cls == CacheEntryImplEx.class ? (T)wrapVersioned() : (T)wrapVersionedWithValue();

            if (cls.isAssignableFrom(GridCacheVersion.class))
                return (T)ver;

            if (cls.isAssignableFrom(GridCacheMapEntry.this.getClass()))
                return (T)GridCacheMapEntry.this;

            throw new IllegalArgumentException("Unwrapping to class is not supported: " + cls);
        }

        /** {@inheritDoc} */
        @Override public String toString() {
            return "IteratorEntry [key=" + key + ']';
        }
    }
}<|MERGE_RESOLUTION|>--- conflicted
+++ resolved
@@ -1255,13 +1255,11 @@
 
         Cache.Entry entry0 = null;
 
-<<<<<<< HEAD
         Long updateCntr0;
-=======
+
         boolean deferred;
 
         boolean marked = false;
->>>>>>> efc79fbe
 
         synchronized (this) {
             checkObsolete();
