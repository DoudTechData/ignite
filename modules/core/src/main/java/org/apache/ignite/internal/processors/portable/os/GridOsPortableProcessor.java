--- conflicted
+++ resolved
@@ -125,16 +125,7 @@
     }
 
     /** {@inheritDoc} */
-<<<<<<< HEAD
-    @Override public CacheObjectContext dataLoadContext(@Nullable String cacheName) {
-        ClusterNode node = F.first(ctx.grid().cluster().forCacheNodes(cacheName).nodes());
-
-        if (node == null)
-            throw new IllegalStateException("Cache doesn't exist: " + cacheName);
-
-=======
     @Override public CacheObjectContext contextForCache(ClusterNode node, @Nullable String cacheName) {
->>>>>>> bf2b5ac2
         return new CacheObjectContext(ctx);
     }
 
