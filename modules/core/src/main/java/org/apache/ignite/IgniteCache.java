/*
 * Licensed to the Apache Software Foundation (ASF) under one or more
 * contributor license agreements.  See the NOTICE file distributed with
 * this work for additional information regarding copyright ownership.
 * The ASF licenses this file to You under the Apache License, Version 2.0
 * (the "License"); you may not use this file except in compliance with
 * the License.  You may obtain a copy of the License at
 *
 *      http://www.apache.org/licenses/LICENSE-2.0
 *
 * Unless required by applicable law or agreed to in writing, software
 * distributed under the License is distributed on an "AS IS" BASIS,
 * WITHOUT WARRANTIES OR CONDITIONS OF ANY KIND, either express or implied.
 * See the License for the specific language governing permissions and
 * limitations under the License.
 */

package org.apache.ignite;

import org.apache.ignite.cache.*;
import org.apache.ignite.cache.query.*;
import org.apache.ignite.cache.store.*;
import org.apache.ignite.internal.processors.cache.*;
import org.apache.ignite.lang.*;
import org.apache.ignite.mxbean.*;
import org.jetbrains.annotations.*;

import javax.cache.*;
import javax.cache.configuration.*;
import javax.cache.expiry.*;
import javax.cache.processor.*;
import java.util.*;
import java.util.concurrent.*;
import java.util.concurrent.locks.*;

/**
 * Main entry point for all <b>Data Grid APIs.</b> You can get a named cache by calling {@link Ignite#cache(String)}
 * method.
 * <h1 class="header">Functionality</h1>
 * This API extends {@link org.apache.ignite.cache.CacheProjection} API which contains vast majority of cache functionality
 * and documentation. In addition to {@link org.apache.ignite.cache.CacheProjection} functionality this API provides:
 * <ul>
 * <li>
 *  Various {@code 'loadCache(..)'} methods to load cache either synchronously or asynchronously.
 *  These methods don't specify any keys to load, and leave it to the underlying storage to load cache
 *  data based on the optionally passed in arguments.
 * </li>
<<<<<<< HEAD
 * <li>Various {@code 'query(..)'} methods to allow cache data querying.</li>
 * <li>Method {@link #metrics()} to provide metrics for the whole cache.</li>
=======
 * <li>
 *  Methods like {@code 'tx{Un}Synchronize(..)'} witch allow to get notifications for transaction state changes.
 *  This feature is very useful when integrating cache transactions with some other in-house transactions.
 * </li>
 * <li>Method {@link #metrics()} to provide metrics for the whole cache.</li>
 * <li>Method {@link #getConfiguration(Class)}} to provide cache configuration bean.</li>
>>>>>>> 46160c95
 * </ul>
 *
 * @param <K> Cache key type.
 * @param <V> Cache value type.
 */
public interface IgniteCache<K, V> extends javax.cache.Cache<K, V>, IgniteAsyncSupport {
    /** {@inheritDoc} */
    public @Override IgniteCache<K, V> withAsync();

    /** {@inheritDoc} */
    public @Override <C extends Configuration<K, V>> C getConfiguration(Class<C> clazz);

    /**
     * Gets a random entry out of cache. In the worst cache scenario this method
     * has complexity of <pre>O(S * N/64)</pre> where {@code N} is the size of internal hash
     * table and {@code S} is the number of hash table buckets to sample, which is {@code 5}
     * by default. However, if the table is pretty dense, with density factor of {@code N/64},
     * which is true for near fully populated caches, this method will generally perform significantly
     * faster with complexity of O(S) where {@code S = 5}.
     * <p>
     * Note that this method is not available on {@link org.apache.ignite.cache.CacheProjection} API since it is
     * impossible (or very hard) to deterministically return a number value when pre-filtering
     * and post-filtering is involved (e.g. projection level predicate filters).
     *
     * @return Random entry, or {@code null} if cache is empty.
     */
    @Nullable public Entry<K, V> randomEntry();

    public IgniteCache<K, V> withExpiryPolicy(ExpiryPolicy plc);

    /**
     * @return Cache with read-through write-through behavior disabled.
     */
    public IgniteCache<K, V> withSkipStore();

    /**
     * Executes {@link #localLoadCache(IgniteBiPredicate, Object...)} on all cache nodes.
     *
     * @param p Optional predicate (may be {@code null}). If provided, will be used to
     *      filter values to be put into cache.
     * @param args Optional user arguments to be passed into
     *      {@link CacheStore#loadCache(IgniteBiInClosure, Object...)} method.
     * @throws CacheException If loading failed.
     */
    @IgniteAsyncSupported
    public void loadCache(@Nullable IgniteBiPredicate<K, V> p, @Nullable Object... args) throws CacheException;

    /**
     * Delegates to {@link CacheStore#loadCache(IgniteBiInClosure,Object...)} method
     * to load state from the underlying persistent storage. The loaded values
     * will then be given to the optionally passed in predicate, and, if the predicate returns
     * {@code true}, will be stored in cache. If predicate is {@code null}, then
     * all loaded values will be stored in cache.
     * <p>
     * Note that this method does not receive keys as a parameter, so it is up to
     * {@link CacheStore} implementation to provide all the data to be loaded.
     * <p>
     * This method is not transactional and may end up loading a stale value into
     * cache if another thread has updated the value immediately after it has been
     * loaded. It is mostly useful when pre-loading the cache from underlying
     * data store before start, or for read-only caches.
     *
     * @param p Optional predicate (may be {@code null}). If provided, will be used to
     *      filter values to be put into cache.
     * @param args Optional user arguments to be passed into
     *      {@link CacheStore#loadCache(IgniteBiInClosure, Object...)} method.
     * @throws CacheException If loading failed.
     */
    @IgniteAsyncSupported
    public void localLoadCache(@Nullable IgniteBiPredicate<K, V> p, @Nullable Object... args) throws CacheException;

    /**
     * Stores given key-value pair in cache only if cache had no previous mapping for it. If cache
     * previously contained value for the given key, then this value is returned.
     * In case of {@link org.apache.ignite.cache.CacheMode#PARTITIONED} or {@link org.apache.ignite.cache.CacheMode#REPLICATED} caches,
     * the value will be loaded from the primary node, which in its turn may load the value
     * from the swap storage, and consecutively, if it's not in swap,
     * from the underlying persistent storage. If value has to be loaded from persistent
     * storage, {@link CacheStore#load(Object)} method will be used.
     * <p>
     * If the returned value is not needed, method {@link #putIfAbsent(Object, Object)} should
     * always be used instead of this one to avoid the overhead associated with returning of the
     * previous value.
     * <p>
     * If write-through is enabled, the stored value will be persisted to {@link CacheStore}
     * via {@link CacheStore#write(Cache.Entry)} method.
     * <h2 class="header">Transactions</h2>
     * This method is transactional and will enlist the entry into ongoing transaction
     * if there is one.
     * <h2 class="header">Cache Flags</h2>
     * This method is not available if any of the following flags are set on projection:
     * {@link org.apache.ignite.internal.processors.cache.CacheFlag#LOCAL}, {@link org.apache.ignite.internal.processors.cache.CacheFlag#READ}.
     *
     * @param key Key to store in cache.
     * @param val Value to be associated with the given key.
     * @return Previously contained value regardless of whether put happened or not.
     * @throws NullPointerException If either key or value are {@code null}.
     * @throws CacheException If put operation failed.
     * @throws org.apache.ignite.internal.processors.cache.CacheFlagException If projection flags validation failed.
     */
    @IgniteAsyncSupported
    @Nullable public V getAndPutIfAbsent(K key, V val) throws CacheException;

    /**
     * Creates a {@link Lock} instance associated with passed key.
     * This method does not acquire lock immediately, you have to call appropriate method on returned instance.
     * Returned lock does not support {@link Lock#newCondition()} method,
     * other methods defined in {@link Lock} are supported.
     *
     * @param key Key for lock.
     * @return New lock instance associated with passed key.
     * @see Lock#lock()
     * @see Lock#tryLock(long, TimeUnit)
     */
    public Lock lock(K key);

    /**
     * Creates a {@link Lock} instance associated with passed keys.
     * This method does not acquire lock immediately, you have to call appropriate method on returned instance.
     * Returned lock does not support {@link Lock#newCondition()} method,
     * other methods defined in {@link Lock} are supported.
     *
     * @param keys Keys for lock.
     * @return New lock instance associated with passed key.
     * @see Lock#lock()
     * @see Lock#tryLock(long, TimeUnit)
     */
    public Lock lockAll(Collection<? extends K> keys);

    /**
     * Checks if specified key is locked.
     * <p>
     * This is a local in-VM operation and does not involve any network trips
     * or access to persistent storage in any way.
     *
     * @param key Key to check.
     * @param byCurrThread If {@code true} method will check that current thread owns a lock on this key, other vise
     *     will check that any thread on any node owns a lock on this key.
     * @return {@code True} if lock is owned by some node.
     */
    public boolean isLocalLocked(K key, boolean byCurrThread);

    /**
     * Queries cache with given predicate.
     *
     * @param filter Filter.
     * @return Cursor.
     */
    public QueryCursor<Entry<K, V>> query(QueryPredicate filter);

    /**
     * Queries separate entry fields with given SQL predicate.
     *
     * @param filter SQL Filter.
     * @return Cursor.
     */
    public QueryCursor<List<?>> queryFields(QuerySqlPredicate filter);

    /**
     * Queries cache with given predicate only locally.
     *
     * @param filter Filter.
     * @return Cursor.
     */
    public QueryCursor<Entry<K, V>> localQuery(QueryPredicate filter);

    /**
     * Queries separate entry fields with given SQL predicate only locally.
     *
     * @param filter Filter.
     * @return Cursor.
     */
    public QueryCursor<List<?>> localQueryFields(QuerySqlPredicate filter);

    /**
     * Allows for iteration over local cache entries.
     *
     * @param peekModes Peek modes.
     * @return Iterable over local cache entries.
     * @throws CacheException If failed.
     */
    public Iterable<Entry<K, V>> localEntries(CachePeekMode... peekModes) throws CacheException;

    /**
     * Gets query metrics.
     *
     * @return Metrics.
     */
    public QueryMetrics queryMetrics();

    public Map<K, V> localPartition(int part) throws CacheException;

    /**
     * Attempts to evict all entries associated with keys. Note,
     * that entry will be evicted only if it's not used (not
     * participating in any locks or transactions).
     * <p>
     * If {@link CacheConfiguration#isSwapEnabled()} is set to {@code true} and
     * {@link org.apache.ignite.internal.processors.cache.CacheFlag#SKIP_SWAP} is not enabled, the evicted entry will
     * be swapped to offheap, and then to disk.
     * <h2 class="header">Cache Flags</h2>
     * This method is not available if any of the following flags are set on projection:
     * {@link org.apache.ignite.internal.processors.cache.CacheFlag#READ}.
     *
     * @param keys Keys to evict.
     */
    public void localEvict(Collection<? extends K> keys);

    /**
     * Peeks at in-memory cached value using default {@link GridCachePeekMode#SMART}
     * peek mode.
     * <p>
     * This method will not load value from any persistent store or from a remote node.
     * <h2 class="header">Transactions</h2>
     * This method does not participate in any transactions, however, it will
     * peek at transactional value according to the {@link GridCachePeekMode#SMART} mode
     * semantics. If you need to look at global cached value even from within transaction,
     * you can use {@link org.apache.ignite.cache.GridCache#peek(Object, Collection)} method.
     *
     * @param key Entry key.
     * @return Peeked value.
     * @throws NullPointerException If key is {@code null}.
     */
    @Nullable public V localPeek(K key, CachePeekMode... peekModes);

    /**
     * This method unswaps cache entries by given keys, if any, from swap storage
     * into memory.
     * <h2 class="header">Transactions</h2>
     * This method is not transactional.
     * <h2 class="header">Cache Flags</h2>
     * This method is not available if any of the following flags are set on projection:
     * {@link org.apache.ignite.internal.processors.cache.CacheFlag#SKIP_SWAP}, {@link org.apache.ignite.internal.processors.cache.CacheFlag#READ}.
     *
     * @param keys Keys to promote entries for.
     * @throws CacheException If promote failed.
     * @throws org.apache.ignite.internal.processors.cache.CacheFlagException If flags validation failed.
     */
    public void localPromote(Set<? extends K> keys) throws CacheException;

    /**
     * Clears an entry from this cache and swap storage only if the entry
     * is not currently locked, and is not participating in a transaction.
     * <p>
     * If {@link CacheConfiguration#isSwapEnabled()} is set to {@code true} and
     * {@link org.apache.ignite.internal.processors.cache.CacheFlag#SKIP_SWAP} is not enabled, the evicted entries will
     * also be cleared from swap.
     * <p>
     * Note that this operation is local as it merely clears
     * an entry from local cache. It does not remove entries from
     * remote caches or from underlying persistent storage.
     * <h2 class="header">Cache Flags</h2>
     * This method is not available if any of the following flags are set on projection:
     * {@link org.apache.ignite.internal.processors.cache.CacheFlag#READ}.
     *
     * @param keys Keys to clear.
     * @return {@code True} if entry was successfully cleared from cache, {@code false}
     *      if entry was in use at the time of this method invocation and could not be
     *      cleared.
     */
    public boolean clear(Collection<? extends K> keys);

    /**
     * Gets the number of all entries cached across all nodes.
     * <p>
     * NOTE: this operation is distributed and will query all participating nodes for their cache sizes.
     *
     * @param peekModes Optional peek modes. If not provided, then total cache size is returned.
     * @return Cache size across all nodes.
     */
    @IgniteAsyncSupported
    public int size(CachePeekMode... peekModes) throws CacheException;

    /**
     * Gets the number of all entries cached on this nodes.
     *
     * @param peekModes Optional peek modes. If not provided, then total cache size is returned.
     * @return Cache size on this node.
     */
    public int localSize(CachePeekMode... peekModes);

    /**
     * @param map Map containing keys and entry processors to be applied to values.
     * @param args Additional arguments to pass to the {@link EntryProcessor}.
     * @return The map of {@link EntryProcessorResult}s of the processing per key,
     * if any, defined by the {@link EntryProcessor} implementation.  No mappings
     * will be returned for {@link EntryProcessor}s that return a
     * <code>null</code> value for a key.
     */
    @IgniteAsyncSupported
    <T> Map<K, EntryProcessorResult<T>> invokeAll(Map<? extends K, ? extends EntryProcessor<K, V, T>> map, Object... args);

    /**
     * Creates projection that will operate with portable objects.
     * <p>
     * Projection returned by this method will force cache not to deserialize portable objects,
     * so keys and values will be returned from cache API methods without changes. Therefore,
     * signature of the projection can contain only following types:
     * <ul>
     *     <li>{@link org.apache.ignite.portables.PortableObject} for portable classes</li>
     *     <li>All primitives (byte, int, ...) and there boxed versions (Byte, Integer, ...)</li>
     *     <li>Arrays of primitives (byte[], int[], ...)</li>
     *     <li>{@link String} and array of {@link String}s</li>
     *     <li>{@link UUID} and array of {@link UUID}s</li>
     *     <li>{@link Date} and array of {@link Date}s</li>
     *     <li>{@link java.sql.Timestamp} and array of {@link java.sql.Timestamp}s</li>
     *     <li>Enums and array of enums</li>
     *     <li>
     *         Maps, collections and array of objects (but objects inside
     *         them will still be converted if they are portable)
     *     </li>
     * </ul>
     * <p>
     * For example, if you use {@link Integer} as a key and {@code Value} class as a value
     * (which will be stored in portable format), you should acquire following projection
     * to avoid deserialization:
     * <pre>
     * CacheProjection<Integer, GridPortableObject> prj = cache.keepPortable();
     *
     * // Value is not deserialized and returned in portable format.
     * GridPortableObject po = prj.get(1);
     * </pre>
     * <p>
     * Note that this method makes sense only if cache is working in portable mode
     * ({@link CacheConfiguration#isPortableEnabled()} returns {@code true}. If not,
     * this method is no-op and will return current projection.
     *
     * @return Projection for portable objects.
     */
    public <K1, V1> IgniteCache<K1, V1> keepPortable();

    /** {@inheritDoc} */
    @IgniteAsyncSupported
    @Override public V get(K key);

    /** {@inheritDoc} */
    @IgniteAsyncSupported
    @Override public Map<K, V> getAll(Set<? extends K> keys);

    /** {@inheritDoc} */
    @IgniteAsyncSupported
    @Override public boolean containsKey(K key);

    /** {@inheritDoc} */
    @IgniteAsyncSupported
    @Override public void put(K key, V val);

    /** {@inheritDoc} */
    @IgniteAsyncSupported
    @Override public V getAndPut(K key, V val);

    /** {@inheritDoc} */
    @IgniteAsyncSupported
    @Override public void putAll(Map<? extends K, ? extends V> map);

    /** {@inheritDoc} */
    @IgniteAsyncSupported
    @Override public boolean putIfAbsent(K key, V val);

    /** {@inheritDoc} */
    @IgniteAsyncSupported
    @Override public boolean remove(K key);

    /** {@inheritDoc} */
    @IgniteAsyncSupported
    @Override public boolean remove(K key, V oldVal);

    /** {@inheritDoc} */
    @IgniteAsyncSupported
    @Override public V getAndRemove(K key);

    /** {@inheritDoc} */
    @IgniteAsyncSupported
    @Override public boolean replace(K key, V oldVal, V newVal);

    /** {@inheritDoc} */
    @IgniteAsyncSupported
    @Override public boolean replace(K key, V val);

    /** {@inheritDoc} */
    @IgniteAsyncSupported
    @Override public V getAndReplace(K key, V val);

    /** {@inheritDoc} */
    @IgniteAsyncSupported
    @Override public void removeAll(Set<? extends K> keys);

    /** {@inheritDoc} */
    @IgniteAsyncSupported
    @Override public void removeAll();

    /** {@inheritDoc} */
    @IgniteAsyncSupported
    @Override public void clear();

    /** {@inheritDoc} */
    @IgniteAsyncSupported
    @Override public <T> T invoke(K key, EntryProcessor<K, V, T> entryProcessor, Object... arguments);

    /** {@inheritDoc} */
    @IgniteAsyncSupported
    @Override public <T> Map<K, EntryProcessorResult<T>> invokeAll(Set<? extends K> keys,
        EntryProcessor<K, V, T> entryProcessor,
        Object... args);

    /**
     * Gets snapshot metrics (statistics) for this cache.
     *
     * @return Cache metrics.
     */
    public CacheMetrics metrics();

    /**
     * Gets MxBean for this cache.
     *
     * @return MxBean.
     */
    public CacheMetricsMXBean mxBean();
}<|MERGE_RESOLUTION|>--- conflicted
+++ resolved
@@ -45,17 +45,13 @@
  *  These methods don't specify any keys to load, and leave it to the underlying storage to load cache
  *  data based on the optionally passed in arguments.
  * </li>
-<<<<<<< HEAD
  * <li>Various {@code 'query(..)'} methods to allow cache data querying.</li>
- * <li>Method {@link #metrics()} to provide metrics for the whole cache.</li>
-=======
  * <li>
  *  Methods like {@code 'tx{Un}Synchronize(..)'} witch allow to get notifications for transaction state changes.
  *  This feature is very useful when integrating cache transactions with some other in-house transactions.
  * </li>
  * <li>Method {@link #metrics()} to provide metrics for the whole cache.</li>
  * <li>Method {@link #getConfiguration(Class)}} to provide cache configuration bean.</li>
->>>>>>> 46160c95
  * </ul>
  *
  * @param <K> Cache key type.
