/*
 * Licensed to the Apache Software Foundation (ASF) under one or more
 * contributor license agreements.  See the NOTICE file distributed with
 * this work for additional information regarding copyright ownership.
 * The ASF licenses this file to You under the Apache License, Version 2.0
 * (the "License"); you may not use this file except in compliance with
 * the License.  You may obtain a copy of the License at
 *
 *      http://www.apache.org/licenses/LICENSE-2.0
 *
 * Unless required by applicable law or agreed to in writing, software
 * distributed under the License is distributed on an "AS IS" BASIS,
 * WITHOUT WARRANTIES OR CONDITIONS OF ANY KIND, either express or implied.
 * See the License for the specific language governing permissions and
 * limitations under the License.
 */

package org.apache.ignite.internal.processors.cache;

import org.apache.ignite.*;
import org.apache.ignite.configuration.*;
import org.apache.ignite.internal.*;
import org.apache.ignite.internal.processors.affinity.*;
import org.apache.ignite.internal.util.typedef.*;
import org.apache.ignite.testframework.*;
import org.apache.ignite.transactions.*;

import java.util.*;
import java.util.concurrent.*;
import java.util.concurrent.atomic.*;
import java.util.concurrent.locks.*;

import static org.apache.ignite.cache.CacheAtomicityMode.*;
import static org.apache.ignite.cache.CacheMode.*;
import static org.apache.ignite.transactions.TransactionConcurrency.*;
import static org.apache.ignite.transactions.TransactionIsolation.*;

/**
 * Abstract class for cache tests.
 */
public class GridCacheFinishPartitionsSelfTest extends GridCacheAbstractSelfTest {
    /** */
    private static final int GRID_CNT = 1;

    /** Grid kernal. */
    private IgniteKernal grid;

    /** {@inheritDoc} */
    @Override protected int gridCount() {
        return GRID_CNT;
    }

    /** {@inheritDoc} */
    @Override protected void beforeTest() throws Exception {
        grid = (IgniteKernal)grid(0);
    }

    /** {@inheritDoc} */
    @Override protected void afterTest() throws Exception {
        grid = null;
    }

    /** {@inheritDoc} */
    @Override protected IgniteConfiguration getConfiguration(String gridName) throws Exception {
        IgniteConfiguration c = super.getConfiguration(gridName);

        CacheConfiguration cc = defaultCacheConfiguration();

        cc.setCacheMode(PARTITIONED);
        cc.setBackups(1);
        cc.setAtomicityMode(TRANSACTIONAL);
        cc.setNearConfiguration(new NearCacheConfiguration());

        c.setCacheConfiguration(cc);

        return c;
    }

    /**
     * @throws Exception If failed.
     */
    public void testTxFinishPartitions() throws Exception {
        String key = "key";
        String val = "value";

        IgniteCache<String, String> cache = grid.jcache(null);

        int keyPart = grid.<String, String>internalCache().context().affinity().partition(key);

        cache.put(key, val);

        // Wait for tx-enlisted partition.
        long waitTime = runTransactions(key, keyPart, F.asList(keyPart));

        info("Wait time, ms: " + waitTime);

        // Wait for not enlisted partition.
        waitTime = runTransactions(key, keyPart, F.asList(keyPart + 1));

        info("Wait time, ms: " + waitTime);

        // Wait for both partitions.
        waitTime = runTransactions(key, keyPart, F.asList(keyPart, keyPart + 1));

        info("Wait time, ms: " + waitTime);
    }

    /**
     * @param key Key.
     * @param keyPart Key partition.
     * @param waitParts Partitions to wait.
     * @return Wait time.
     * @throws Exception If failed.
     */
    private long runTransactions(final String key, final int keyPart, final Collection<Integer> waitParts)
        throws Exception {
        int threadNum = 1;

        final CyclicBarrier barrier = new CyclicBarrier(threadNum);
        final CountDownLatch latch = new CountDownLatch(threadNum);

        final AtomicLong start = new AtomicLong();

        GridTestUtils.runMultiThreaded(new Callable() {
            @Override public Object call() throws Exception {
                if (barrier.await() == 0)
                    start.set(System.currentTimeMillis());

                IgniteCache<String, String> cache = grid(0).jcache(null);

                Transaction tx = grid(0).transactions().txStart(PESSIMISTIC, REPEATABLE_READ);

                cache.get(key);

                IgniteInternalFuture<?> fut = grid.context().cache().context().partitionReleaseFuture(
                    new AffinityTopologyVersion(GRID_CNT + 1));

                fut.listen(new CI1<IgniteInternalFuture<?>>() {
                    @Override public void apply(IgniteInternalFuture<?> e) {
                        latch.countDown();
                    }
                });

                assert !fut.isDone() : "Failed waiting for locks " +
                    "[keyPart=" + keyPart + ", waitParts=" + waitParts + ", done=" + fut.isDone() + ']';

                tx.commit();

                return null;
            }
        }, threadNum, "test-finish-partitions-thread");

        latch.await();

        return System.currentTimeMillis() - start.get();
    }

    /**
     * Tests method {@link GridCacheMvccManager#finishLocks(org.apache.ignite.lang.IgnitePredicate,
     * AffinityTopologyVersion)}.
     *
     * @throws Exception If failed.
     */
    public void testMvccFinishPartitions() throws Exception {
        String key = "key";

        int keyPart = grid.internalCache().context().affinity().partition(key);

        // Wait for tx-enlisted partition.
        long waitTime = runLock(key, keyPart, F.asList(keyPart));

        info("Wait time, ms: " + waitTime);

        // Wait for not enlisted partition.
        waitTime = runLock(key, keyPart, F.asList(keyPart + 1));

        info("Wait time, ms: " + waitTime);

        // Wait for both partitions.
        waitTime = runLock(key, keyPart, F.asList(keyPart, keyPart + 1));

        info("Wait time, ms: " + waitTime);
    }

    /**
     * Tests finish future for particular set of keys.
     *
     * @throws Exception If failed.
     */
    public void testMvccFinishKeys() throws Exception {
        IgniteCache<String, Integer> cache = grid(0).jcache(null);

        try (Transaction tx = grid(0).transactions().txStart(PESSIMISTIC, REPEATABLE_READ)) {
            final String key = "key";

            cache.get(key);

            GridCacheAdapter<String, Integer> internal = grid.internalCache();

<<<<<<< HEAD
            IgniteInternalFuture<?> nearFut = internal.context().mvcc().finishKeys(Collections.singletonList(key),
                new AffinityTopologyVersion(2));

            IgniteInternalFuture<?> dhtFut = internal.context().near().dht().context().mvcc().finishKeys(
                Collections.singletonList(key), new AffinityTopologyVersion(2));
=======
            KeyCacheObject cacheKey = internal.context().toCacheKeyObject(key);

            IgniteInternalFuture<?> nearFut = internal.context().mvcc().finishKeys(
                Collections.singletonList(cacheKey), 2);

            IgniteInternalFuture<?> dhtFut = internal.context().near().dht().context().mvcc().finishKeys(
                Collections.singletonList(cacheKey), 2);
>>>>>>> 6c4282a1

            assert !nearFut.isDone();
            assert !dhtFut.isDone();

            tx.commit();
        }
    }

    /**
     * Tests chained locks and partitions release future.
     *
     * @throws Exception If failed.
     */
    public void testMvccFinishPartitionsContinuousLockAcquireRelease() throws Exception {
        int key = 1;

        GridCacheSharedContext<Object, Object> ctx = grid.context().cache().context();

        final AtomicLong end = new AtomicLong(0);

        final CountDownLatch latch = new CountDownLatch(1);

        IgniteCache<Integer, String> cache = grid.jcache(null);

        Lock lock = cache.lock(key);

        lock.lock();

        long start = System.currentTimeMillis();

        info("Start time: " + start);

        IgniteInternalFuture<?> fut = ctx.partitionReleaseFuture(new AffinityTopologyVersion(GRID_CNT + 1));

        assert fut != null;

        fut.listen(new CI1<IgniteInternalFuture<?>>() {
            @Override public void apply(IgniteInternalFuture<?> e) {
                end.set(System.currentTimeMillis());

                latch.countDown();

                info("End time: " + end.get());
            }
        });

        Lock lock1 = cache.lock(key + 1);

        lock1.lock();

        lock.unlock();

        Lock lock2 = cache.lock(key + 2);

        lock2.lock();

        lock1.unlock();

        assert !fut.isDone() : "Failed waiting for locks";

        lock2.unlock();

        latch.await();
    }

    /**
     * @param key Key.
     * @param keyPart Key partition.
     * @param waitParts Partitions to wait.
     * @return Wait time.
     * @throws Exception If failed.
     */
    private long runLock(String key, int keyPart, Collection<Integer> waitParts) throws Exception {

        GridCacheSharedContext<Object, Object> ctx = grid.context().cache().context();

        final AtomicLong end = new AtomicLong(0);

        final CountDownLatch latch = new CountDownLatch(1);

        IgniteCache<String, String> cache = grid.jcache(null);

        Lock lock = cache.lock(key);

        lock.lock();

        long start;
        try {
            start = System.currentTimeMillis();

            info("Start time: " + start);

            IgniteInternalFuture<?> fut = ctx.partitionReleaseFuture(new AffinityTopologyVersion(GRID_CNT + 1));

            assert fut != null;

            fut.listen(new CI1<IgniteInternalFuture<?>>() {
                @Override public void apply(IgniteInternalFuture<?> e) {
                    end.set(System.currentTimeMillis());

                    latch.countDown();

                    info("End time: " + end.get());
                }
            });

            assert !fut.isDone() : "Failed waiting for locks [keyPart=" + keyPart + ", waitParts=" + waitParts + ", done="
                + fut.isDone() + ']';
        }
        finally {
            lock.unlock();
        }

        latch.await();

        return end.get() - start;
    }
}<|MERGE_RESOLUTION|>--- conflicted
+++ resolved
@@ -197,21 +197,13 @@
 
             GridCacheAdapter<String, Integer> internal = grid.internalCache();
 
-<<<<<<< HEAD
-            IgniteInternalFuture<?> nearFut = internal.context().mvcc().finishKeys(Collections.singletonList(key),
+            KeyCacheObject cacheKey = internal.context().toCacheKeyObject(key);
+
+            IgniteInternalFuture<?> nearFut = internal.context().mvcc().finishKeys(Collections.singletonList(cacheKey),
                 new AffinityTopologyVersion(2));
 
             IgniteInternalFuture<?> dhtFut = internal.context().near().dht().context().mvcc().finishKeys(
-                Collections.singletonList(key), new AffinityTopologyVersion(2));
-=======
-            KeyCacheObject cacheKey = internal.context().toCacheKeyObject(key);
-
-            IgniteInternalFuture<?> nearFut = internal.context().mvcc().finishKeys(
-                Collections.singletonList(cacheKey), 2);
-
-            IgniteInternalFuture<?> dhtFut = internal.context().near().dht().context().mvcc().finishKeys(
-                Collections.singletonList(cacheKey), 2);
->>>>>>> 6c4282a1
+                Collections.singletonList(cacheKey), new AffinityTopologyVersion(2));
 
             assert !nearFut.isDone();
             assert !dhtFut.isDone();
