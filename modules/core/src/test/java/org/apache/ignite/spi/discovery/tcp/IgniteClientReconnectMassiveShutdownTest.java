--- conflicted
+++ resolved
@@ -174,11 +174,7 @@
 
                         assertTrue(ignite.configuration().isClientMode());
 
-<<<<<<< HEAD
-                        IgniteCache<String, Integer> cache = ignite.cache(null);
-=======
                         IgniteCache<String, Integer> cache = ignite.getOrCreateCache(cfg);
->>>>>>> 37cafb6e
 
                         assertNotNull(cache);
 
@@ -193,24 +189,16 @@
                                 cache.put(String.valueOf(rand.nextInt(10_000)), rand.nextInt(50_000));
 
                                 tx.commit();
-<<<<<<< HEAD
                             }
                             catch (ClusterTopologyException ex) {
                                 ex.retryReadyFuture().get();
                             }
-=======
-                            }
-                            catch (ClusterTopologyException ex) {
-                                ex.retryReadyFuture().get();
-                            }
->>>>>>> 37cafb6e
                             catch (IgniteException | CacheException e) {
                                 if (X.hasCause(e, IgniteClientDisconnectedException.class)) {
                                     IgniteClientDisconnectedException cause = X.cause(e,
                                         IgniteClientDisconnectedException.class);
 
                                     assert cause != null;
-<<<<<<< HEAD
 
                                     cause.reconnectFuture().get();
                                 }
@@ -219,16 +207,6 @@
 
                                     assert cause != null;
 
-=======
-
-                                    cause.reconnectFuture().get();
-                                }
-                                else if (X.hasCause(e, ClusterTopologyException.class)) {
-                                    ClusterTopologyException cause = X.cause(e, ClusterTopologyException.class);
-
-                                    assert cause != null;
-
->>>>>>> 37cafb6e
                                     cause.retryReadyFuture().get();
                                 }
                                 else
@@ -246,8 +224,6 @@
                 }
             },
             CLIENT_GRID_CNT, "client-thread");
-
-        assertTrue(latch.await(10, SECONDS));
 
         try {
             if (!latch.await(30, SECONDS)) {
