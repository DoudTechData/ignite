--- conflicted
+++ resolved
@@ -42,12 +42,8 @@
 import static org.apache.ignite.cache.CacheAtomicityMode.*;
 import static org.apache.ignite.cache.CacheDistributionMode.*;
 import static org.apache.ignite.cache.CacheMode.*;
-<<<<<<< HEAD
 import static org.apache.ignite.cache.CacheRebalanceMode.*;
 import static org.apache.ignite.events.EventType.*;
-=======
-import static org.apache.ignite.cache.CachePreloadMode.*;
->>>>>>> 5d460e06
 import static org.apache.ignite.internal.processors.igfs.IgfsFileInfo.*;
 import static org.apache.ignite.transactions.TransactionConcurrency.*;
 import static org.apache.ignite.transactions.TransactionIsolation.*;
@@ -603,22 +599,6 @@
             assertEquals(expSize, cache.igfsDataSpaceUsed());
         }
 
-<<<<<<< HEAD
-        // Start a node.
-        final CountDownLatch latch = new CountDownLatch(GRID_CNT - 1);
-
-        for (int i = 0; i < GRID_CNT - 1; i++) {
-            grid(0).events().localListen(new IgnitePredicate<Event>() {
-                @Override public boolean apply(Event evt) {
-                    latch.countDown();
-
-                    return true;
-                }
-            }, EVT_CACHE_REBALANCE_STOPPED);
-        }
-
-=======
->>>>>>> 5d460e06
         Ignite g = startGrid(GRID_CNT);
 
         info("Started grid: " + g.cluster().localNode().id());
