/*
 * Licensed to the Apache Software Foundation (ASF) under one or more
 * contributor license agreements.  See the NOTICE file distributed with
 * this work for additional information regarding copyright ownership.
 * The ASF licenses this file to You under the Apache License, Version 2.0
 * (the "License"); you may not use this file except in compliance with
 * the License.  You may obtain a copy of the License at
 *
 *      http://www.apache.org/licenses/LICENSE-2.0
 *
 * Unless required by applicable law or agreed to in writing, software
 * distributed under the License is distributed on an "AS IS" BASIS,
 * WITHOUT WARRANTIES OR CONDITIONS OF ANY KIND, either express or implied.
 * See the License for the specific language governing permissions and
 * limitations under the License.
 */

package org.apache.ignite.internal.processors.cache;

import com.google.common.collect.*;
import org.apache.ignite.*;
import org.apache.ignite.cache.*;
import org.apache.ignite.configuration.*;
import org.apache.ignite.internal.*;
import org.apache.ignite.internal.processors.cache.distributed.*;
import org.apache.ignite.internal.util.typedef.*;
import org.apache.ignite.internal.util.typedef.internal.*;
import org.apache.ignite.marshaller.jdk.*;
import org.apache.ignite.spi.discovery.tcp.*;
import org.apache.ignite.spi.discovery.tcp.ipfinder.*;
import org.apache.ignite.spi.discovery.tcp.ipfinder.vm.*;
import org.apache.ignite.spi.swapspace.file.*;
import org.apache.ignite.testframework.junits.common.*;

import java.util.concurrent.atomic.*;

import static org.apache.ignite.cache.CacheAtomicityMode.*;
import static org.apache.ignite.cache.CacheMode.*;
import static org.apache.ignite.cache.CacheRebalanceMode.*;
import static org.apache.ignite.configuration.DeploymentMode.*;

/**
 *
 */
public class GridCacheP2PUndeploySelfTest extends GridCommonAbstractTest {
    /** Test p2p value. */
    private static final String TEST_VALUE = "org.apache.ignite.tests.p2p.GridCacheDeploymentTestValue3";

    /** */
    private static final long OFFHEAP = 0;// 4 * 1024 * 1024;

    /** */
    private final TcpDiscoveryIpFinder ipFinder = new TcpDiscoveryVmIpFinder(true);

    /** */
    private final AtomicInteger idxGen = new AtomicInteger();

    /** */
    private CacheRebalanceMode mode = SYNC;

    /** */
    private boolean offheap;

    /** {@inheritDoc} */
    @Override protected IgniteConfiguration getConfiguration(String gridName) throws Exception {
        IgniteConfiguration cfg = super.getConfiguration(gridName);

        cfg.setNetworkTimeout(2000);

        TcpDiscoverySpi spi = new TcpDiscoverySpi();

        spi.setIpFinder(ipFinder);

        cfg.setDiscoverySpi(spi);

        cfg.setMarshaller(new JdkMarshaller());

        cfg.setSwapSpaceSpi(new FileSwapSpaceSpi());

        CacheConfiguration repCacheCfg = defaultCacheConfiguration();

        repCacheCfg.setName("replicated");
        repCacheCfg.setCacheMode(REPLICATED);
        repCacheCfg.setRebalanceMode(mode);
        repCacheCfg.setWriteSynchronizationMode(CacheWriteSynchronizationMode.FULL_SYNC);
        repCacheCfg.setAtomicityMode(TRANSACTIONAL);

        if (offheap)
            repCacheCfg.setOffHeapMaxMemory(OFFHEAP);
        else
            repCacheCfg.setSwapEnabled(true);

        CacheConfiguration partCacheCfg = defaultCacheConfiguration();

        partCacheCfg.setName("partitioned");
        partCacheCfg.setCacheMode(PARTITIONED);
        partCacheCfg.setRebalanceMode(mode);
        partCacheCfg.setAffinity(new GridCacheModuloAffinityFunction(11, 1));
        partCacheCfg.setWriteSynchronizationMode(CacheWriteSynchronizationMode.FULL_SYNC);
<<<<<<< HEAD
        partCacheCfg.setQueryIndexEnabled(false);
=======
        partCacheCfg.setEvictNearSynchronized(false);
>>>>>>> a0d6f5d5
        partCacheCfg.setAtomicityMode(TRANSACTIONAL);

        if (offheap)
            partCacheCfg.setOffHeapMaxMemory(OFFHEAP);
        else
            partCacheCfg.setSwapEnabled(true);

        cfg.setCacheConfiguration(repCacheCfg, partCacheCfg);

        cfg.setDeploymentMode(SHARED);
        cfg.setPeerClassLoadingLocalClassPathExclude(GridCacheP2PUndeploySelfTest.class.getName());

        cfg.setUserAttributes(F.asMap(GridCacheModuloAffinityFunction.IDX_ATTR, idxGen.getAndIncrement()));

        return cfg;
    }

    /** @throws Exception If failed. */
    public void testSwapP2PReplicated() throws Exception {
        offheap = false;

        checkP2PUndeploy("replicated");
    }

    /** @throws Exception If failed. */
    public void testOffHeapP2PReplicated() throws Exception {
        offheap = true;

        checkP2PUndeploy("replicated");
    }

    /** @throws Exception If failed. */
    public void testSwapP2PPartitioned() throws Exception {
        offheap = false;

        checkP2PUndeploy("partitioned");
    }

    /** @throws Exception If failed. */
    public void testOffheapP2PPartitioned() throws Exception {
        offheap = true;

        checkP2PUndeploy("partitioned");
    }

    /** @throws Exception If failed. */
    public void testSwapP2PReplicatedNoPreloading() throws Exception {
        mode = NONE;
        offheap = false;

        checkP2PUndeploy("replicated");
    }

    /** @throws Exception If failed. */
    public void testOffHeapP2PReplicatedNoPreloading() throws Exception {
        mode = NONE;
        offheap = true;

        checkP2PUndeploy("replicated");
    }

    /** @throws Exception If failed. */
    public void testSwapP2PPartitionedNoPreloading() throws Exception {
        mode = NONE;
        offheap = false;

        checkP2PUndeploy("partitioned");
    }

    /** @throws Exception If failed. */
    public void testOffHeapP2PPartitionedNoPreloading() throws Exception {
        mode = NONE;
        offheap = true;

        checkP2PUndeploy("partitioned");
    }

    /**
     * @param cacheName Cache name.
     * @param g Grid.
     * @return Size.
     * @throws IgniteCheckedException If failed.
     */
    private long size(String cacheName, IgniteKernal g) throws IgniteCheckedException {
        if (offheap)
            return ((IgniteKernal)g).cache(cacheName).offHeapEntriesCount();

        return g.context().swap().swapSize(swapSpaceName(cacheName, g));
    }

    /**
     * @param cacheName Cache name.
     * @throws Exception If failed.
     */
    private void checkP2PUndeploy(String cacheName) throws Exception {
        assert !F.isEmpty(cacheName);

        ClassLoader ldr = getExternalClassLoader();

        Class valCls = ldr.loadClass(TEST_VALUE);

        try {
            Ignite ignite1 = startGrid(1);
            IgniteKernal grid2 = (IgniteKernal)startGrid(2);

            IgniteCache<Integer, Object> cache1 = ignite1.jcache(cacheName);
            IgniteCache<Integer, Object> cache2 = grid2.jcache(cacheName);

            Object v1 = valCls.newInstance();

            cache1.put(1, v1);
            cache1.put(2, valCls.newInstance());
            cache1.put(3, valCls.newInstance());
            cache1.put(4, valCls.newInstance());

            info("Stored value in cache1 [v=" + v1 + ", ldr=" + v1.getClass().getClassLoader() + ']');

            Object v2 = cache2.get(1);

            assert v2 != null;

            info("Read value from cache2 [v=" + v2 + ", ldr=" + v2.getClass().getClassLoader() + ']');

            assert v2 != null;
            assert v2.toString().equals(v1.toString());
            assert !v2.getClass().getClassLoader().equals(getClass().getClassLoader());
            assert v2.getClass().getClassLoader().getClass().getName().contains("GridDeploymentClassLoader");

            cache2.localEvict(ImmutableSet.of(2, 3, 4));

            long swapSize = size(cacheName, grid2);

            info("Swap size: " + swapSize);

            assert swapSize > 0;

            stopGrid(1);

            assert waitCacheEmpty(cache2, 10000);

            for (int i = 0; i < 3; i++) {
                swapSize = size(cacheName, grid2);

                if (swapSize > 0) {
                    if (i < 2) {
                        U.warn(log, "Swap size check failed (will retry in 1000 ms): " + swapSize);

                        U.sleep(1000);

                        continue;
                    }

                    fail("Swap size check failed: " + swapSize);
                }
                else if (swapSize == 0)
                    break;
                else
                    assert false : "Negative swap size: " + swapSize;
            }
        }
        finally {
            stopAllGrids();
        }
    }

    /**
     * @param cacheName Cache name.
     * @param grid Kernal.
     * @return Name for swap space.
     */
    private String swapSpaceName(String cacheName, IgniteKernal grid) {
        GridCacheContext<Object, Object> cctx = grid.internalCache(cacheName).context();

        return CU.swapSpaceName(cctx.isNear() ? cctx.near().dht().context() : cctx);
    }

    /**
     * @param cache Cache.
     * @param timeout Timeout.
     * @return {@code True} if success.
     * @throws InterruptedException If thread was interrupted.
     */
    @SuppressWarnings({"BusyWait"})
    private boolean waitCacheEmpty(IgniteCache<Integer, Object> cache, long timeout)
        throws InterruptedException {
        assert cache != null;
        assert timeout >= 0;

        long end = System.currentTimeMillis() + timeout;

        while (end - System.currentTimeMillis() >= 0) {
            if (cache.localSize() == 0)
                return true;

            Thread.sleep(500);
        }

        return cache.localSize() == 0;
    }
}<|MERGE_RESOLUTION|>--- conflicted
+++ resolved
@@ -97,11 +97,6 @@
         partCacheCfg.setRebalanceMode(mode);
         partCacheCfg.setAffinity(new GridCacheModuloAffinityFunction(11, 1));
         partCacheCfg.setWriteSynchronizationMode(CacheWriteSynchronizationMode.FULL_SYNC);
-<<<<<<< HEAD
-        partCacheCfg.setQueryIndexEnabled(false);
-=======
-        partCacheCfg.setEvictNearSynchronized(false);
->>>>>>> a0d6f5d5
         partCacheCfg.setAtomicityMode(TRANSACTIONAL);
 
         if (offheap)
