--- conflicted
+++ resolved
@@ -186,7 +186,6 @@
     }
 
     /**
-<<<<<<< HEAD
     * Test message class.
     */
     static class TestMessage1 extends GridCacheMessage {
@@ -194,13 +193,6 @@
         public static final byte DIRECT_TYPE = (byte)203;
         /** */
         private Message mes;
-=======
-     *
-     */
-    private static class TestMessage1 extends GridCacheMessage {
-        /** */
-        GridTestMessage mes;
->>>>>>> f1188e03
 
         public void init(Message mes) {
             this.mes = mes;
@@ -208,11 +200,7 @@
 
         /** {@inheritDoc} */
         @Override public byte directType() {
-<<<<<<< HEAD
             return DIRECT_TYPE;
-=======
-            return DIRECT_TYPE1;
->>>>>>> f1188e03
         }
 
         /** {@inheritDoc} */
