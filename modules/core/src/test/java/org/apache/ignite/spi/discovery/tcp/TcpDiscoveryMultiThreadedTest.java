/*
 * Licensed to the Apache Software Foundation (ASF) under one or more
 * contributor license agreements.  See the NOTICE file distributed with
 * this work for additional information regarding copyright ownership.
 * The ASF licenses this file to You under the Apache License, Version 2.0
 * (the "License"); you may not use this file except in compliance with
 * the License.  You may obtain a copy of the License at
 *
 *      http://www.apache.org/licenses/LICENSE-2.0
 *
 * Unless required by applicable law or agreed to in writing, software
 * distributed under the License is distributed on an "AS IS" BASIS,
 * WITHOUT WARRANTIES OR CONDITIONS OF ANY KIND, either express or implied.
 * See the License for the specific language governing permissions and
 * limitations under the License.
 */

package org.apache.ignite.spi.discovery.tcp;

import java.util.HashMap;
import java.util.Map;
import java.util.UUID;
import java.util.concurrent.BlockingQueue;
import java.util.concurrent.Callable;
import java.util.concurrent.CyclicBarrier;
import java.util.concurrent.LinkedBlockingQueue;
import java.util.concurrent.ThreadLocalRandom;
import java.util.concurrent.atomic.AtomicBoolean;
import java.util.concurrent.atomic.AtomicInteger;
import java.util.concurrent.atomic.AtomicReference;
import org.apache.ignite.Ignite;
import org.apache.ignite.IgniteCheckedException;
import org.apache.ignite.IgniteClientDisconnectedException;
import org.apache.ignite.configuration.IgniteConfiguration;
import org.apache.ignite.events.DiscoveryEvent;
import org.apache.ignite.events.Event;
import org.apache.ignite.internal.IgniteClientDisconnectedCheckedException;
import org.apache.ignite.internal.IgniteInternalFuture;
import org.apache.ignite.internal.IgniteKernal;
import org.apache.ignite.internal.client.util.GridConcurrentHashSet;
import org.apache.ignite.internal.cluster.ClusterTopologyCheckedException;
import org.apache.ignite.internal.util.typedef.G;
import org.apache.ignite.internal.util.typedef.X;
import org.apache.ignite.internal.util.typedef.internal.U;
import org.apache.ignite.lang.IgnitePredicate;
import org.apache.ignite.spi.IgniteSpiException;
import org.apache.ignite.spi.communication.tcp.TcpCommunicationSpi;
import org.apache.ignite.spi.discovery.tcp.ipfinder.TcpDiscoveryIpFinder;
import org.apache.ignite.spi.discovery.tcp.ipfinder.vm.TcpDiscoveryVmIpFinder;
import org.apache.ignite.testframework.GridTestUtils;
import org.apache.ignite.testframework.junits.common.GridCommonAbstractTest;

import static org.apache.ignite.events.EventType.EVT_JOB_MAPPED;
import static org.apache.ignite.events.EventType.EVT_NODE_FAILED;
import static org.apache.ignite.events.EventType.EVT_NODE_LEFT;
import static org.apache.ignite.events.EventType.EVT_TASK_FAILED;
import static org.apache.ignite.events.EventType.EVT_TASK_FINISHED;

/**
 * Test for {@link TcpDiscoverySpi}.
 */
public class TcpDiscoveryMultiThreadedTest extends GridCommonAbstractTest {
    /** */
    private static final int GRID_CNT = 5;

    /** */
    private static final int CLIENT_GRID_CNT = 5;

    /** */
    private static final ThreadLocal<Boolean> clientFlagPerThread = new ThreadLocal<>();

    /** */
    private static final ThreadLocal<UUID> nodeId = new ThreadLocal<>();

    /** */
    private static volatile boolean clientFlagGlobal;

    /** */
    private static GridConcurrentHashSet<UUID> failedNodes = new GridConcurrentHashSet<>();

    /**
     * @return Client node flag.
     */
    private static boolean client() {
        Boolean client = clientFlagPerThread.get();

        return client != null ? client : clientFlagGlobal;
    }

    /** */
    private TcpDiscoveryIpFinder ipFinder = new TcpDiscoveryVmIpFinder(true);

    /**
     * @throws Exception If fails.
     */
    public TcpDiscoveryMultiThreadedTest() throws Exception {
        super(false);
    }

    /** {@inheritDoc} */
    @SuppressWarnings({"IfMayBeConditional"})
    @Override protected IgniteConfiguration getConfiguration(String gridName) throws Exception {
        IgniteConfiguration cfg = super.getConfiguration(gridName);

        UUID id = nodeId.get();

        if (id != null) {
            cfg.setNodeId(id);

            nodeId.set(null);
        }

        if (client())
            cfg.setClientMode(true);

        cfg.setDiscoverySpi(new TcpDiscoverySpi().
            setIpFinder(ipFinder).
            setJoinTimeout(60_000).
            setNetworkTimeout(10_000));

        int[] evts = {EVT_NODE_FAILED, EVT_NODE_LEFT};

        Map<IgnitePredicate<? extends Event>, int[]> lsnrs = new HashMap<>();

        lsnrs.put(new IgnitePredicate<Event>() {
            @Override public boolean apply(Event evt) {
                DiscoveryEvent discoveryEvt = (DiscoveryEvent)evt;

                failedNodes.add(discoveryEvt.eventNode().id());

                return true;
            }
        }, evts);

        cfg.setLocalEventListeners(lsnrs);

        cfg.setCacheConfiguration();

        cfg.setIncludeEventTypes(EVT_TASK_FAILED, EVT_TASK_FINISHED, EVT_JOB_MAPPED);

        cfg.setIncludeProperties();

        ((TcpCommunicationSpi)cfg.getCommunicationSpi()).setSharedMemoryPort(-1);

        return cfg;
    }

    /** {@inheritDoc} */
    @Override protected void afterTest() throws Exception {
        stopAllGrids();

        super.afterTest();

        failedNodes.clear();
    }

    /** {@inheritDoc} */
    @Override protected long getTestTimeout() {
        return 5 * 60 * 1000;
    }

    /**
     * @throws Exception If any error occurs.
     */
<<<<<<< HEAD
    public void _testMultiThreadedClientsRestart() throws Exception {
=======
    public void testMultiThreadedClientsRestart() throws Exception {
>>>>>>> 3de9d47a
        final AtomicBoolean done = new AtomicBoolean();

        try {
            clientFlagGlobal = false;

            info("Test timeout: " + (getTestTimeout() / (60 * 1000)) + " min.");

            startGridsMultiThreaded(GRID_CNT);

            clientFlagGlobal = true;

            startGridsMultiThreaded(GRID_CNT, CLIENT_GRID_CNT);

            final AtomicInteger clientIdx = new AtomicInteger(GRID_CNT);

            IgniteInternalFuture<?> fut1 = multithreadedAsync(
                new Callable<Object>() {
                    @Override public Object call() throws Exception {
                        clientFlagPerThread.set(true);

                        int idx = clientIdx.getAndIncrement();

                        while (!done.get()) {
                            stopGrid(idx, true);
                            startGrid(idx);
                        }

                        return null;
                    }
                },
                CLIENT_GRID_CNT,
                "client-restart");

            Thread.sleep(getTestTimeout() - 60 * 1000);

            done.set(true);

            fut1.get();
        }
        finally {
            done.set(true);
        }
    }

    /**
     * @throws Exception If any error occurs.
     */
    public void _testMultiThreadedClientsServersRestart() throws Throwable {
        multiThreadedClientsServersRestart(GRID_CNT, CLIENT_GRID_CNT);
    }

    /**
     * @throws Exception If any error occurs.
     */
    public void testMultiThreadedServersRestart() throws Throwable {
        multiThreadedClientsServersRestart(GRID_CNT * 2, 0);
    }

    /**
     * @param srvs Number of servers.
     * @param clients Number of clients.
     * @throws Exception If any error occurs.
     */
    private void multiThreadedClientsServersRestart(int srvs, int clients) throws Throwable {
        final AtomicBoolean done = new AtomicBoolean();

        try {
            clientFlagGlobal = false;

            info("Test timeout: " + (getTestTimeout() / (60 * 1000)) + " min.");

            startGridsMultiThreaded(srvs);

            IgniteInternalFuture<?> clientFut = null;

            final AtomicReference<Throwable> error = new AtomicReference<>();

            if (clients > 0) {
                clientFlagGlobal = true;

                startGridsMultiThreaded(srvs, clients);

                final BlockingQueue<Integer> clientStopIdxs = new LinkedBlockingQueue<>();

                for (int i = srvs; i < srvs + clients; i++)
                    clientStopIdxs.add(i);

                final AtomicInteger clientStartIdx = new AtomicInteger(9000);

                clientFut = multithreadedAsync(
                    new Callable<Object>() {
                        @Override public Object call() throws Exception {
                            try {
                                clientFlagPerThread.set(true);

                                while (!done.get() && error.get() == null) {
                                    Integer stopIdx = clientStopIdxs.take();

                                    log.info("Stop client: " + stopIdx);

                                    stopGrid(stopIdx);

                                    while (!done.get() && error.get() == null) {
                                        // Generate unique name to simplify debugging.
                                        int startIdx = clientStartIdx.getAndIncrement();

                                        log.info("Start client: " + startIdx);

                                        UUID id = UUID.randomUUID();

                                        nodeId.set(id);

<<<<<<< HEAD
                                        try {
                                            Ignite ignite = startGrid(startIdx);

                                            assertTrue(ignite.configuration().isClientMode());

                                            clientStopIdxs.add(startIdx);

                                            break;
                                        }
                                        catch (Exception e) {
                                            if (X.hasCause(e, IgniteClientDisconnectedCheckedException.class) ||
                                                X.hasCause(e, IgniteClientDisconnectedException.class))
                                                log.info("Client disconnected: " + e);
                                            else if (X.hasCause(e, ClusterTopologyCheckedException.class))
                                                log.info("Client failed to start: " + e);
                                            else {
                                                if (failedNodes.contains(id) && X.hasCause(e, IgniteSpiException.class))
                                                    log.info("Client failed: " + e);
                                                else
                                                    throw e;
                                            }
=======
                                        break;
                                    }
                                    catch (Exception e) {
                                        if (X.hasCause(e, IgniteClientDisconnectedCheckedException.class) ||
                                            X.hasCause(e, IgniteClientDisconnectedException.class))
                                            log.info("Client disconnected: " + e);
                                        else if (X.hasCause(e, ClusterTopologyCheckedException.class))
                                            log.info("Client failed to start: " + e);
                                        else {
                                            if (failedNodes.contains(id) && X.hasCause(e, IgniteSpiException.class))
                                                log.info("Client failed: " + e);
                                            else
                                                throw e;
>>>>>>> 3de9d47a
                                        }
                                    }
                                }
                            }
                            catch (Throwable e) {
                                log.error("Unexpected error: " + e, e);

                                error.compareAndSet(null, e);

                                return null;
                            }

                            return null;
                        }
                    },
                    clients,
                    "client-restart");
            }

            final BlockingQueue<Integer> srvStopIdxs = new LinkedBlockingQueue<>();

            for (int i = 0; i < srvs; i++)
                srvStopIdxs.add(i);

            final AtomicInteger srvStartIdx = new AtomicInteger(srvs + clients);

            IgniteInternalFuture<?> srvFut = multithreadedAsync(
                new Callable<Object>() {
                    @Override public Object call() throws Exception {
                        try {
                            clientFlagPerThread.set(false);

                            while (!done.get() && error.get() == null) {
                                int stopIdx = srvStopIdxs.take();

                                Thread.currentThread().setName("stop-server-" + getTestGridName(stopIdx));

                                log.info("Stop server: " + stopIdx);

                                stopGrid(stopIdx);

                                // Generate unique name to simplify debugging.
                                int startIdx = srvStartIdx.getAndIncrement();

                                Thread.currentThread().setName("start-server-" + getTestGridName(startIdx));

                                log.info("Start server: " + startIdx);

                                try {
                                    Ignite ignite = startGrid(startIdx);

                                    assertFalse(ignite.configuration().isClientMode());

                                    srvStopIdxs.add(startIdx);
                                }
                                catch (IgniteCheckedException e) {
                                    log.info("Failed to start: " + e);
                                }
                            }
                        }
                        catch (Throwable e) {
                            log.error("Unexpected error: " + e, e);

                            error.compareAndSet(null, e);

                            return null;
                        }

                        return null;
                    }
                },
                srvs - 1,
                "server-restart");

            final long timeToExec = getTestTimeout() - 60_000;

            final long endTime = System.currentTimeMillis() + timeToExec;

            while (System.currentTimeMillis() < endTime) {
                Thread.sleep(3000);

                if (error.get() != null) {
                    Throwable err = error.get();

                    U.error(log, "Test failed: " + err.getMessage());

                    done.set(true);

                    if (clientFut != null)
                        clientFut.cancel();

                    srvFut.cancel();

                    throw err;
                }
            }

            log.info("Stop test.");

            done.set(true);

            if (clientFut != null)
                clientFut.get();

            srvFut.get();
        }
        finally {
            done.set(true);
        }
    }

    /**
     * @throws Exception If any error occurs.
     */
    public void _testTopologyVersion() throws Exception {
        clientFlagGlobal = false;

        startGridsMultiThreaded(GRID_CNT);

        long prev = 0;

        for (Ignite g : G.allGrids()) {
            IgniteKernal kernal = (IgniteKernal)g;

            long ver = kernal.context().discovery().topologyVersion();

            info("Top ver: " + ver);

            if (prev == 0)
                prev = ver;
        }

        info("Test finished.");
    }

    /**
     * @throws Exception If any error occurs.
     */
    public void _testMultipleStartOnCoordinatorStop() throws Exception{
        for (int k = 0; k < 3; k++) {
            log.info("Iteration: " + k);

            clientFlagGlobal = false;

            final int START_NODES = 5;
            final int JOIN_NODES = 10;

            startGrids(START_NODES);

            final CyclicBarrier barrier = new CyclicBarrier(JOIN_NODES + 1);

            final AtomicInteger startIdx = new AtomicInteger(START_NODES);

            IgniteInternalFuture<?> fut = GridTestUtils.runMultiThreadedAsync(new Callable<Object>() {
                @Override public Object call() throws Exception {
                    int idx = startIdx.getAndIncrement();

                    Thread.currentThread().setName("start-thread-" + idx);

                    barrier.await();

                    Ignite ignite = startGrid(idx);

                    assertFalse(ignite.configuration().isClientMode());

                    log.info("Started node: " + ignite.name());

                    return null;
                }
            }, JOIN_NODES, "start-thread");

            barrier.await();

            U.sleep(ThreadLocalRandom.current().nextInt(10, 100));

            for (int i = 0; i < START_NODES; i++)
                stopGrid(i);

            fut.get();

            stopAllGrids();
        }
    }
}<|MERGE_RESOLUTION|>--- conflicted
+++ resolved
@@ -162,11 +162,7 @@
     /**
      * @throws Exception If any error occurs.
      */
-<<<<<<< HEAD
-    public void _testMultiThreadedClientsRestart() throws Exception {
-=======
     public void testMultiThreadedClientsRestart() throws Exception {
->>>>>>> 3de9d47a
         final AtomicBoolean done = new AtomicBoolean();
 
         try {
@@ -279,7 +275,6 @@
 
                                         nodeId.set(id);
 
-<<<<<<< HEAD
                                         try {
                                             Ignite ignite = startGrid(startIdx);
 
@@ -301,21 +296,6 @@
                                                 else
                                                     throw e;
                                             }
-=======
-                                        break;
-                                    }
-                                    catch (Exception e) {
-                                        if (X.hasCause(e, IgniteClientDisconnectedCheckedException.class) ||
-                                            X.hasCause(e, IgniteClientDisconnectedException.class))
-                                            log.info("Client disconnected: " + e);
-                                        else if (X.hasCause(e, ClusterTopologyCheckedException.class))
-                                            log.info("Client failed to start: " + e);
-                                        else {
-                                            if (failedNodes.contains(id) && X.hasCause(e, IgniteSpiException.class))
-                                                log.info("Client failed: " + e);
-                                            else
-                                                throw e;
->>>>>>> 3de9d47a
                                         }
                                     }
                                 }
