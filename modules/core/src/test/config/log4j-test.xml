<?xml version="1.0" encoding="UTF-8"?>

<!--
  Licensed to the Apache Software Foundation (ASF) under one or more
  contributor license agreements.  See the NOTICE file distributed with
  this work for additional information regarding copyright ownership.
  The ASF licenses this file to You under the Apache License, Version 2.0
  (the "License"); you may not use this file except in compliance with
  the License.  You may obtain a copy of the License at

       http://www.apache.org/licenses/LICENSE-2.0

  Unless required by applicable law or agreed to in writing, software
  distributed under the License is distributed on an "AS IS" BASIS,
  WITHOUT WARRANTIES OR CONDITIONS OF ANY KIND, either express or implied.
  See the License for the specific language governing permissions and
  limitations under the License.
-->

<!DOCTYPE log4j:configuration PUBLIC "-//APACHE//DTD LOG4J 1.2//EN"
    "http://logging.apache.org/log4j/1.2/apidocs/org/apache/log4j/xml/doc-files/log4j.dtd">
<!--
    Log4j configuration.
-->
<log4j:configuration xmlns:log4j="http://jakarta.apache.org/log4j/" debug="false">
    <!--
        Logs System.out messages to console.
    -->
    <appender name="CONSOLE" class="org.apache.log4j.ConsoleAppender">
        <!-- Log to STDOUT. -->
        <param name="Target" value="System.out"/>

        <!-- Log from DEBUG and higher. -->
        <param name="Threshold" value="DEBUG"/>

        <!-- The default pattern: Date Priority [Category] Message\n -->
        <layout class="org.apache.log4j.PatternLayout">
            <param name="ConversionPattern" value="[%d{ABSOLUTE}][%-5p][%t][%c{1}] %m%n"/>
        </layout>

        <!-- Do not log beyond INFO level. -->
        <filter class="org.apache.log4j.varia.LevelRangeFilter">
            <param name="levelMin" value="DEBUG"/>
            <param name="levelMax" value="INFO"/>
        </filter>
    </appender>

    <!--
        Logs all System.err messages to console.
    -->
    <appender name="CONSOLE_ERR" class="org.apache.log4j.ConsoleAppender">
        <!-- Log to STDERR. -->
        <param name="Target" value="System.err"/>

        <!-- Log from WARN and higher. -->
        <param name="Threshold" value="WARN"/>

        <!-- The default pattern: Date Priority [Category] Message\n -->
        <layout class="org.apache.log4j.PatternLayout">
            <param name="ConversionPattern" value="[%d{ABSOLUTE}][%-5p][%t][%c{1}] %m%n"/>
        </layout>
    </appender>

    <!--
        Logs all output to specified file.
    -->
    <appender name="FILE" class="org.apache.log4j.RollingFileAppender">
        <param name="Threshold" value="DEBUG"/>
        <param name="File" value="${IGNITE_HOME}/work/log/ignite.log"/>
        <param name="Append" value="true"/>
        <param name="MaxFileSize" value="10MB"/>
        <param name="MaxBackupIndex" value="10"/>
        <layout class="org.apache.log4j.PatternLayout">
            <param name="ConversionPattern" value="[%d{ABSOLUTE}][%-5p][%t][%c{1}] %m%n"/>
        </layout>
    </appender>

    <!--
        Uncomment to enable Ignite query execution debugging.
    -->
    <!--
    <category name="org.apache.ignite.cache.query">
        <level value="DEBUG"/>
    </category>
    -->

<<<<<<< HEAD
    <!--
    <category name="org.apache.ignite.internal.processors.query">
        <level value="DEBUG"/>
    </category>
    -->

    <!-- Enable Gridgain debugging.
     <category name="org.gridgain">
=======
    <!-- Enable Ignite debugging.
     <category name="org.apache.ignite">
>>>>>>> a4f0e7d1
         <level value="DEBUG"/>
     </category>
    -->

    <!-- Disable all open source debugging. -->
    <category name="org">
        <level value="INFO"/>
    </category>

    <category name="org.eclipse.jetty">
        <level value="INFO"/>
    </category>

    <!-- Default settings. -->
    <root>
        <!-- Print out all debug by default. -->
        <level value="INFO"/>

        <!-- Append to file and console. -->
        <appender-ref ref="FILE"/>
        <appender-ref ref="CONSOLE"/>
        <appender-ref ref="CONSOLE_ERR"/>
    </root>
</log4j:configuration><|MERGE_RESOLUTION|>--- conflicted
+++ resolved
@@ -84,19 +84,14 @@
     </category>
     -->
 
-<<<<<<< HEAD
     <!--
     <category name="org.apache.ignite.internal.processors.query">
         <level value="DEBUG"/>
     </category>
     -->
 
-    <!-- Enable Gridgain debugging.
-     <category name="org.gridgain">
-=======
     <!-- Enable Ignite debugging.
      <category name="org.apache.ignite">
->>>>>>> a4f0e7d1
          <level value="DEBUG"/>
      </category>
     -->
